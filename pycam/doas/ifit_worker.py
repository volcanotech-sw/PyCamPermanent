# -*- coding: utf-8 -*-

"""
Much like DOASWorker but designed for iFit rather than DOAS retrieval using Esse's code for iFit retrieval.
This could be advantageous since we don't know exactly what the clear-sky spectrum looks like? Although this isn't
critical for getting the gradient of AA vs ppm.m in camera calibration.
This work may also allow light dilution correction following Varnam 2021
"""

import argparse
import os
import time
import queue
import datetime
import yaml
import numpy as np
import pandas as pd
import matplotlib.pyplot as plt
from pathlib import Path
from itertools import compress
from tkinter import filedialog
from scipy.interpolate import griddata
from matplotlib.pyplot import GridSpec
from shapely.geometry import Point, Polygon     # For Varnam light dilution
from shapely.strtree  import STRtree
from pycam.setupclasses import SpecSpecs, FileLocator
from pycam.io_py import load_spectrum
from pycam.ifit_ld import lookup
from pycam.doas.spec_worker import SpecWorker, SpectraError
from pycam.logging.logging_tools import LoggerManager
from ifit.parameters import Parameters
from ifit.spectral_analysis import Analyser
from ifit.light_dilution import generate_ld_curves
from pydoas.analysis import DoasResults

class IFitWorker(SpecWorker):
    """
    Class to control DOAS processing
    General order of play for processing:
    Initiate class,
    get_ref_spectrum()
    set_fit_window()
    shift_spectrum()

    :param q_doas: queue.Queue   Queue where final processed dictionary is placed (should be a PyplisWorker.q_doas)
    """
    def __init__(self, routine=2, species={'SO2': {'path': '', 'value': 0}}, spec_specs=SpecSpecs(), spec_dir='C:/',
                 dark_dir=None, q_doas=queue.Queue(), frs_path='./pycam/doas/calibration/sao2010.txt'):
        super().__init__(routine, species, spec_specs, spec_dir, dark_dir, q_doas)

        # ======================================================================================================================
        # Initial Definitions
        # ======================================================================================================================
        self.time_zone = 0              # Time zone for adjusting data times on load-in (relative to UTC)

        self.ppmm_conversion = 2.652e15   # convert absorption cross-section in cm2/molecule to ppm.m (MAY NEED TO CHANGE THIS TO A DICTIONARY AS THE CONVERSION MAY DIFFER FOR EACH SPECIES?)

        self._start_fit_wave_init = 300  # Wavelength space fitting window definitions       Set big range to start Analyser
        self._end_fit_wave_init = 340

        self.spec_time = None           # Time of currently loaded plume_spec
        self.ref_spec_used = list(species.keys())   # Reference spectra we actually want to use at this time (similar to ref_spec_types - perhaps one is obsolete (or should be!)
        self.ils_path = None
        
        self.poly_order = 2  # Order of polynomial used to fit residual

        self.fit_errs = dict()

        # Processing loop attributes
        self.q_stop = queue.Queue()     # Queue for stopping processing of sequence
        self.STOP_FLAG = 'exit'
        self.plot_iter = True           # Plots time series plot iteratively if true

        # Figures
        self.fig_series = None          # pycam.doas.CDSeries object

        # Results object
        self.results.ldfs = []

        # ==============================================================================================================
        # iFit setup
        # ==============================================================================================================
        self.frs_path = frs_path
        self.ref_spec_used = list(species.keys())
        self.species_info = species

        # Create parameter dictionary
        self.params = Parameters()

        # Add the gases
        for spec in species:
            # Load reference spectrum (this adds to self.params too
            self.load_ref_spec(species[spec]['path'], spec, value=float(species[spec]['value']), update=False)

        # Add background polynomial parameters
        self.params.add('bg_poly0', value=0.0, vary=True)
        self.params.add('bg_poly1', value=0.0, vary=True)
        self.params.add('bg_poly2', value=0.0, vary=True)
        self.params.add('bg_poly3', value=1.0, vary=True)

        # Add intensity offset parameters
        self.params.add('offset0', value=0.0, vary=True)

        # Add wavelength shift parameters
        self.params.add('shift0', value=0.0, vary=True)
        self.params.add('shift1', value=0.1, vary=True)

        # TODO when I load in these parameters the STD error in ifit is always inf. Either a bug or i'm doing something wrong,
        # TODO perhaps the error is retrieved differently when these parameters are used, but I'm not sure why that would be...
        # TODO I have made a work around to pop these parameters from self.params if generating our own ILS
        # Add ILS parameters
        self.ils_params = {
            'fwem': 0.6,
            'k': 2.0,
            'a_w': 0.0,
            'a_k': 0.0
        }
        for key in self.ils_params:
            self.params.add(key, value=self.ils_params[key], vary=True)  # With vary=True this will fit the ILS in the fit procedure

        # Setup ifit analyser (we will stray correct ourselves
        self.analyser = Analyser(params=self.params,
                                 fit_window=[self._start_fit_wave_init, self._end_fit_wave_init],
                                 # ils_type=None,
                                 frs_path=frs_path,
                                 stray_flag=False,      # We stray correct prior to passing spectrum to Analyser
                                 dark_flag=False)       # We dark correct prior to passing the spectrum to Analyser

        # LD attributes
        self._corr_light_dilution = True
        self.applied_ld_correction = False      # True if spectrum was corrected for light dilution during processing
        self.recal_ld_mins = 0                  # Recalibration time for light dilution correction (means don't have to calculate it for every spectrum)
        self.spec_time_last_ld = None           # Time of spectrum for last LDF lookup - used with recal_ld_mins to decide whether to lookup LDf or use previous LDF
        self.ifit_so2_0, self.ifit_err_0 = None, None
        self.ifit_so2_1, self.ifit_err_1 = None, None
        self.ifit_so2_0_path, self.ifit_so2_0_path = 'None', 'None'
        self.grid_max_ppmm = 5000
        self.grid_increment_ppmm = 20
        self.so2_grid_ppmm = np.arange(0, self.grid_max_ppmm, self.grid_increment_ppmm)
        self.so2_grid = np.multiply(self.so2_grid_ppmm, self.ppmm_conversion)    # Convert SO2 in ppmm to molecules/cm2
        self.ldf_grid = np.arange(0, 1.00, 0.005)
        self.analyser0 = None
        self.analyser1 = None
        self.fit = None
        self.fit_0 = None
        self.fit_1 = None
        self.fit_0_uncorr = None
        self.fit_1_uncorr = None
        self.ldf_best = np.nan      # Best estimate of light dilution factor
        self._LDF = 0               # User-defined LDF to process ifit data with

    @property
    def plume_spec_shift(self):
        """Shifted plume spectrum (to account for issues with spectrometer calibration"""
        return np.roll(self.plume_spec_corr, self.shift)

    @property
    def LDF(self):
        return self._LDF

    @LDF.setter
    def LDF(self, value):
        self._LDF = value
        self.analyser.params.add('LDF', value=value, vary=False)

    @property
    def corr_light_dilution(self):
        return self._corr_light_dilution

    @corr_light_dilution.setter
    def corr_light_dilution(self, value):
        """
        If using light dilution correction we need to make sure we have updated the standard analyser to not have
        light dilution in - this manual LDF differs from the automated calculation of LDF within iFit
        """
        self._corr_light_dilution = value
        if value:
            self.LDF = 0.0

    def reset_self(self, reset_dark=True):
        """Some resetting of object, before processing occurs"""
        # Reset dark dictionary
        if reset_dark:
            self.dark_dict = {}

        # Reset results object
        self.reset_doas_results()
        self.reset_stray_pix()

        # Reset last LDF correction
        self.spec_time_last_ld = None

        self.first_spec = True
        self.doas_filepath = None

        # Clear stop queue so old requests aren't caught
        with self.q_stop.mutex:
            self.q_stop.queue.clear()

        # Clear images queue
        with self.q_spec.mutex:
            self.q_spec.queue.clear()

    def get_spec_time(self, filename, adj_time_zone=True):
        """
        Gets time from filename and converts it to datetime object
        :param filename:
        :param adj_time_zone: bool      If true, the file time is adjusted for the timezone
        :return spec_time:
        """
        spec_time = super().get_spec_time(filename)

        # Adjust for time zone
        if adj_time_zone:
            spec_time = spec_time + datetime.timedelta(hours=self.time_zone)

        return spec_time

    def get_spec_type(self, filename):
        """
        Gets type from filename
        :param filename:
        :return spec_type:
        """
        # Make sure filename only contains file and not larger pathname, and remove file extension
        filename = filename.split('\\')[-1].split('/')[-1].split('.')[0]

        # Extract time string from filename
        spec_type = filename.split('_')[self.spec_specs.file_type_loc]

        return spec_type

    def load_ref_spec(self, pathname, species, value=None, update=True):
        """
        Load raw reference spectrum
        :param update:  bool    If False the analyser isn't updated (just use False when initiating object)
        """
        self.ref_spec[species] = np.loadtxt(pathname)

        # If no value is provided:
        # If we already have info on that species' starting value then we use that. Otherwise we set it to 0
        if value is None:
            if species in self.species_info:
                value = self.species_info[species]['value']
            else:
                value = 0

        # Add spectrum to params for ifit
        if species == 'SO2':
            plume_gas = True
        else:
            plume_gas = False
        # Update both self.params and self.species_info with species_info
        self.params.add(species, value=value, vary=True, xpath=pathname, plume_gas=plume_gas)
        self.species_info.update({species:{'path': pathname, 'value': value}})
        if update:
            self.update_analyser()

        # Remove un-needed data above 400 nm, which may slow down processing
        idxs = np.where(self.ref_spec[species][:, 0] > 400)
        if len(idxs[0]) > 0:
            self.ref_spec[species] = self.ref_spec[species][:np.min(idxs), :]

        # Assume we have loaded a new spectrum, so set this to False - ILS has not been convolved yet
        self.ref_convolved = False

    def load_dark_spec(self, dark_spec_path):
        """Loads dark spectrum"""
        filename, ext = os.path.splitext(dark_spec_path)
        if ext == '.npy':
            wavelengths, spectrum = np.load(dark_spec_path)
        elif ext == '.txt':
            wavelengths, spectrum = np.load(dark_spec_path)
        else:
            self.SpecLogger.debug('Unrecognised file type for loading clear spectrum')
            return
        self.wavelengths = wavelengths
        self.dark_spec = spectrum

        # Add dark spectrum to current dark_list
        filename = os.path.split(filename)[-1].split('.')[0]
        ss_str = filename.split('_')[self.spec_specs.file_ss_loc]
        ss = int(ss_str.replace(self.spec_specs.file_ss.replace('{}', ''), ''))

        # Update dark dictionary
        if ss in self.dark_dict.keys():
            self.SpecLogger.debug(
                f'New dark spectrum for integration time {ss} overwriting previous in dictionary'
            )
        self.dark_dict[ss] = self.dark_spec

    def load_dark_coadd(self, dark_spec_path):
        """Load drk images -> co-add to generate single dark image"""
        pass

    def load_clear_spec(self, clear_spec_path):
        """Loads clear spectrum"""
        filename, ext = os.path.splitext(clear_spec_path)
        if ext == '.npy':
            wavelengths, spectrum = np.load(clear_spec_path)
        elif ext == '.txt':
            wavelengths, spectrum = np.load(clear_spec_path)
        else:
            self.SpecLogger.debug('Unrecognised file type for loading clear spectrum')
            return
        self.wavelengths = wavelengths
        self.clear_spec_raw = spectrum

    def load_dir(self, spec_dir=None, prompt=True, plot=True, process_first=True):
        """Load spectrum directory
        :param spec_dir str     If provided this is the path to the spectra directory. prompt is ignored if spec_dir is
                                specified.
        :param: prompt  bool    If true, a dialogue box is opened to request directory load. Else, self.spec_dir is used
        :param: plot    bool    If true, the first spectra are plotted in the GUI
        :param: process_first   bool    If True, the first spectrum is processed.
        """
        if spec_dir is not None:
            self.spec_dir = Path(spec_dir)
        elif prompt:
            spec_dir = filedialog.askdirectory(title='Select spectrum sequence directory', initialdir=str(self.spec_dir))

            if len(spec_dir) > 0 and os.path.exists(spec_dir):
                self.spec_dir = Path(spec_dir)
            else:
                raise ValueError(f'Spectrum directory not recognised: {spec_dir}')
        else:
            if self.spec_dir is None:
                raise ValueError(f'Spectrum directory not recognised: {str(self.spec_dir)}')

        # Update first_spec flag TODO possibly not used in DOASWorker, check
        self.first_spec = True

        self.reset_stray_pix()

        # Get list of all files in directory
        self.spec_dict = self.get_spec_list()

        # Set current spectra to first in lists
        if len(self.spec_dict['clear']) > 0:
            self.wavelengths, self.clear_spec_raw = load_spectrum(str(self.spec_dir / self.spec_dict['clear'][0]))
        if len(self.spec_dict['plume']) > 0:
            self.wavelengths, self.plume_spec_raw = load_spectrum(str(self.spec_dir / self.spec_dict['plume'][0]))
            self.spec_time = self.get_spec_time(self.spec_dict['plume'][0])

            # Get respective dark spectrum
            ss_id = self.spec_specs.file_ss.replace('{}', '')
            ss = self.spec_dict['plume'][0].split('_')[self.spec_specs.file_ss_loc].replace(ss_id, '')
            self.dark_spec = self.find_dark_spectrum(self.dark_dir, ss)
            if self.dark_spec is None:
                self.SpecLogger.warning(
                    'No dark spectrum could be found in the current spectrum directory or current '
                    'dark directory')

        if process_first:
            # Try to process first spectrum
            self.process_doas(plot=plot)

        # Only update dir_info widget if it has been initialised
        if self.dir_info is not None:
            self.dir_info.update_dir()

        # Update plots if requested
        if plot:
            self.fig_spec.update_clear()
            self.fig_spec.update_dark()
            self.fig_spec.update_plume()

    def find_dark_spectrum(self, spec_dir, ss):
        """
        Searches for suitable dark spectrum in designated directory by finding one with the same shutter speed as
        passed to function.
        :return: dark_spec
        """
        # Ensure ss is an integer
        ss = int(ss)

        # Fast dictionary look up for preloaded dark spectra
        if ss in self.dark_dict.keys():
            dark_spec = self.dark_dict[ss]
            return dark_spec

        # List all dark images in directory
        dark_list = [f for f in os.listdir(spec_dir)
                     if self.spec_specs.file_type['dark'] in f and self.spec_specs.file_ext in f]

        # Extract ss from each image and round to 2 significant figures
        ss_str = self.spec_specs.file_ss.replace('{}', '')
        ss_list = [int(f.split('_')[self.spec_specs.file_ss_loc].replace(ss_str, '')) for f in dark_list]

        ss_idx = [i for i, x in enumerate(ss_list) if x == ss]
        ss_spectra = [dark_list[i] for i in ss_idx]

        if len(ss_spectra) < 1:
            return None

        # If we have images, we loop through them to create a coadded image
        dark_full = np.zeros([self.spec_specs.pix_num, len(ss_spectra)])
        for i, ss_spectrum in enumerate(ss_spectra):
            # Load image. Coadd.
            wavelengths, dark_full[:, i] = load_spectrum(os.path.join(spec_dir, ss_spectrum))

        # Coadd images to creat single image
        dark_spec = np.mean(dark_full, axis=1)

        # Update lookup dictionary for fast retrieval of dark image later
        self.dark_dict[ss] = dark_spec

        return dark_spec

    def process_doas(self, plot=False):
        """Handles the order of DOAS processing"""
        # Check we have all of the correct spectra to perform processing
        if self.plume_spec_raw is None or self.wavelengths is None:
            raise SpectraError('Require plume spectra for iFit processing')

        if self.ref_spec_types[0] not in self.ref_spec.keys():
            raise SpectraError('No SO2 reference spectrum present for processing')

        # If the stray region hasn't been converted to pixel space we just set it to itself to implement pixel mapping
        if self._start_stray_pix is None or self._end_stray_pix is None:
            self.start_stray_wave = self.start_stray_wave
            self.end_stray_wave = self.end_stray_wave
<<<<<<< HEAD
        self.SpecLogger.debug(f'DARK CORRECTED STATUS: {self.dark_corrected_plume}')
=======
>>>>>>> b04e72fb
        if not self.dark_corrected_plume:
            if self.dark_spec is None:
                self.SpecLogger.warning('No dark spectrum present, processing without dark subtraction')

                # Set raw spectra to the corrected spectra, ignoring that they have not been dark corrected
                self.plume_spec_corr = self.plume_spec_raw
            else:
                self.dark_corr_spectra()

        # Correct spectra for stray light
        if not self.stray_corrected_plume:
            self.stray_corr_spectra()

        # Run processing
        #print('IFit worker: Running fit')
        fit_0 = self.analyser.fit_spectrum([self.wavelengths, self.plume_spec_shift], calc_od=self.ref_spec_used,
                                           fit_window=[self.start_fit_wave, self.end_fit_wave])
        #print('IFit worker: Finished fit')
        self.applied_ld_correction = False

        # Update wavelengths
        self.wavelengths_cut = fit_0.grid

        # If we have light dilution correction we run it here
        if self.corr_light_dilution:
            self.SpecLogger.debug('Performing iFit light dilution correction...')
            if False in [isinstance(x, np.ndarray) for x in
                         [self.ifit_so2_0, self.ifit_err_1, self.ifit_so2_1, self.ifit_err_1]]:
                self.SpecLogger.warning('{} SO2 grids not found for light dilution correction. '
                      'Use load_ld_lookup() or light_dilution_cure_generator()'.format(str(self.__class__).split()[-1]))
                self.ldf_best = np.nan
            else:
                # Perform full hunt for LDF if the last LDF lookup was beyond the specified time for recal or we don't
                # have a previous ldf. If last point was NaN we also try a recalibration as NaN may mean the previous
                # spectrum didn't have enough information to calculate LDF (e.g. it may have been free of SO2)
                if self.spec_time_last_ld is None or np.isnan(self.ldf_best) or \
                        self.spec_time - self.spec_time_last_ld >= datetime.timedelta(minutes=self.recal_ld_mins):

                    # Process second fit window
                    fit_1 = self.analyser.fit_spectrum([self.wavelengths, self.plume_spec_shift],
                                                       calc_od=self.ref_spec_used,
                                                       fit_window=[self.start_fit_wave_ld, self.end_fit_wave_ld])
                    self.fit_0_uncorr = fit_0   # Save uncorrected fits as attributes
                    self.fit_1_uncorr = fit_1
                    df_lookup, df_refit, fit_0, fit_1 = self.ld_lookup(so2_dat=(fit_0.params['SO2'].fit_val,
                                                                                fit_1.params['SO2'].fit_val),
                                                                       so2_dat_err=(fit_0.params['SO2'].fit_err,
                                                                                    fit_1.params['SO2'].fit_err),
                                                                       wavelengths=self.wavelengths,
                                                                       spectra=self.plume_spec_shift,
                                                                       spec_time=self.spec_time)
                    self.SpecLogger.debug(f'Fit val uncorrected: {fit_0.params["SO2"].fit_val}')
                    self.SpecLogger.debug(f'Fit val corrected: {df_lookup["SO2"][0]}')
                    # Update SO2 value for the best SO2 value we have
                    if not np.isnan(df_lookup['SO2'][0]):
                        fit_0.params['SO2'].fit_val = df_lookup['SO2'][0]

                    self.fit_0 = fit_0  # Save corrected fits
                    self.fit_1 = fit_1
                    self.applied_ld_correction = True
                    self.spec_time_last_ld = self.spec_time     # Set this spec time to last ld calculation spec time

                else:
                    # TODO I don't think this alone works - the ldf doesn't seem to change the fit result
                    # TODO instead i will still need to run the LD lookup to find so2_best which is the column density value we
                    # TODO are interested in.
                    fit_0, fit_1 = self.ldf_refit(self.wavelengths, self.plume_spec_shift, self.ldf_best)

        else:
            self.ldf_best = np.nan

        # Unpack results (either from light dilution corrected or not)
        for species in self.ref_spec_used:
            self.column_density[species] = fit_0.params[species].fit_val
            self.abs_spec_species[species] = fit_0.meas_od[species]
            self.ref_spec_fit[species] = fit_0.synth_od[species]
            self.fit_errs[species] = fit_0.params[species].fit_err
        self.abs_spec_species['Total'] = fit_0.spec
        self.ref_spec_fit['Total'] = fit_0.fit
        self.abs_spec_species['residual'] = fit_0.resid
        self.std_err = fit_0.params['SO2'].fit_err   # RMSE from residual

        # Set flag defining that data has been fully processed
        self.processed_data = True
        self.fit = fit_0     # Save fit in attribute

        if plot:
            self.fig_doas.update_plot()

    def process_dir(self, spec_dir=None, plot=False):
        """
        Processes the current directory, or the directory specified by spec_dir
        :param spec_dir:
        :return:
        """
        if spec_dir is not None:
            self.load_dir(spec_dir=spec_dir, plot=plot)

        cds = []
        times = []

        # Loop through directory plume images processing them
        for i in range(len(self.spec_dict['plume'])):
            self.SpecLogger.info(f'Processing spectrum {i+1} of {len(self.spec_dict["plume"])}')

            self.wavelengths, self.plume_spec_raw = load_spectrum(os.path.join(self.spec_dir,
                                                                               self.spec_dict['plume'][i]))
            self.spec_time = self.get_spec_time(self.spec_dict['plume'][i])

            # Get dark spectrum
            ss_id = self.spec_specs.file_ss.replace('{}', '')
            ss = self.spec_dict['plume'][i].split('_')[self.spec_specs.file_ss_loc].replace(ss_id, '')
            self.dark_spec = self.find_dark_spectrum(self.dark_dir, ss)

            # Process spectrum
            self.process_doas()

            # Update results
            times.append(self.spec_time)
            cds.append(self.column_density['SO2'])

        for cd in cds:
            self.SpecLogger.debug(f'CDs (ppmm): {np.array(cd) / self.ppmm_conv:.0f}')

        # Save results
        self.save_results()

    def reset_doas_results(self):
        """Makes empty doas results object"""
        self.results = DoasResults([], index=[], fit_errs=[], species_id='SO2')
        self.results.ldfs = []

    def add_doas_results(self, doas_dict):
        """
        Add column densities to DoasResults object, which should be already created
        Also controls removal of old doas points, if we wish to
        :param doas_dict:   dict       Containing at least keys 'column_density' and 'time'
        """
        cd = doas_dict['column_density']['SO2']
        try:
            cd_err = doas_dict['std_err']
        except KeyError:
            cd_err = np.nan

        with self.lock:
            # Faster append method - seems to work
            self.results.loc[doas_dict['time']] = cd
            if isinstance(self.results.fit_errs, list):
                self.results.fit_errs.append(cd_err)
            elif isinstance(self.results.fit_errs, np.ndarray):
                self.results.fit_errs = np.append(self.results.fit_errs, cd_err)
            else:
                self.SpecLogger.error('Unrecognised datatype for ifit fit errors')

            # Light dilution
            try:
                ldf = doas_dict['LDF']
            except KeyError:
                ldf = np.nan

            # If there is no ldf attribute, fill it with nans and then set the most recent value to LDF
            if not hasattr(self.results, 'ldfs'):
                self.results.ldfs = [np.nan] * len(self.results.fit_errs)
                self.results.ldfs[-1] = ldf
            elif isinstance(self.results.ldfs, list):
                self.results.ldfs.append(ldf)
            elif isinstance(self.results.ldfs, np.ndarray):
                self.results.ldfs = np.append(self.results.ldfs, ldf)

    def rem_doas_results(self, time_obj, inplace=False):
        """
        Remove DOAS result values from time series
        :param time_obj:  datetime.datetime     Any value equal to or earlier than this time will be removed
        :param inplace:     bool
                            If False, the new cut array is returned. If True, the self.results array is overwritten
                            to contain the new cut data
        :return:
        """
        indices = [x for x in self.results.index if x < time_obj]
        fit_err_idxs = self.results.index >= time_obj
        fit_errs = np.array(list(compress(self.results.fit_errs, fit_err_idxs)))
        ldfs = np.array(list(compress(self.results.ldfs, fit_err_idxs)))
        if inplace:
            # Note this function is used in PyplisWorker and self.lock is acquired there, so I don't
            # need to acquire it directly in this function (if we do it would freeze the program.
            with self.lock:
                self.results.drop(indices, inplace=True)
                self.results.fit_errs = fit_errs
                self.results.ldfs = ldfs
            results = None
        else:
            results = DoasResults(self.results.drop(indices, inplace=False))
            results.fit_errs = fit_errs
            results.ldfs = ldfs

        return results

    def make_doas_results(self, times, column_densities, stds=None, ldfs=None, species='SO2'):
        """
        Makes pydoas DOASResults object from timeseries
        :param times:   arraylike           Datetimes of column densities
        :param column_densities: arraylike  Column densities
        :param stds:    arraylike           Standard errors in the column density values
        :param ldfs:    array-like          Light dilution factors
        :param species: str                 Gas species
        """
        # If we have a low value we can assume it is in ppm.m (arbitrary deifnition but it should hold for almost every
        # case). So then we need to convert to molecules/cm
        doas_results = DoasResults(column_densities, index=times, fit_errs=stds, species_id=species)

        # Created ldfs attribute which holds light dilution factors
        if ldfs is not None:
            doas_results.ldfs = ldfs
        else:
            doas_results.ldfs = [np.nan] * len(stds)
        return doas_results
 
    def load_results(self, filename=None, plot=True):
        """
        Loads DOAS results from csv file
        :param filename:    str     Full path to file to be loaded. If None, a prompt is given to select file
        :param plot:        bool    If True, attempt to update time series plot of results
        """
        if filename is None:
            filename = filedialog.askopenfilename(title='Select DOAS results file',
                                                  initialdir=str(self.spec_dir), filetypes=(('csv', '*.csv'),
                                                                                       ('All files', '*.*')))
            if not filename:
                return

        # Load results
        df = pd.read_csv(filename)

        # Reset results
        self.reset_self()

        # Unpack results into DoasResults object
        res = df['Column density'].astype(float).squeeze()
        try:
            res.index = [datetime.datetime.strptime(x, '%Y-%m-%d %H:%M:%S') for x in df['Time']]
        except Exception:
            res.index = [datetime.datetime.strptime(x, '%d/%m/%Y %H:%M:%S') for x in df['Time']]
        self.results = DoasResults(res, species_id='SO2')
        self.results.fit_errs = df['CD error'].astype(float)
        self.results.ldfs = df['LDF'].astype(float)

        # Plot results if requested
        if plot:
            if self.fig_series is not None:
                self.fig_series.update_plot()

    def start_processing_threadless(self, spec_dir=None):
        """
        Process spectra already in a directory, without entering a thread - this means that the _process_loop
        function can update the plots wihtout going through the main thread in PyplisWorker
        """
        if spec_dir is not None:
            self.spec_dir = Path(spec_dir)

        # Flag that we are running processing outside of thread
        self.processing_in_thread = False

        # Reset self
        self.reset_self()

        # Get all files
        spec_files = [f for f in os.listdir(self.spec_dir) if '.npy' in f]

        # Sort files alphabetically (which will sort them by time due to file format)
        spec_files.sort()

        # Extract clear spectra if they exist. If not, the first file is assumed to be the clear spectrum
        clear_spec = [f for f in spec_files if self.spec_specs.file_type['clear'] + '.npy' in f]
        plume_spec = [f for f in spec_files if self.spec_specs.file_type['meas'] + '.npy' in f]

        # Loop through all files and add them to queue
        for file in clear_spec:
            self.q_spec.put(str(self.spec_dir / file))
        for file in plume_spec:
            self.q_spec.put(str(self.spec_dir / file))

        # Add the exit flag at the end, to ensure that the process_loop doesn't get stuck waiting on the queue forever
        self.q_spec.put(self.STOP_FLAG)

        # Need to generate output dir at the start of processing to create log file
        self.set_output_dir(self.spec_dir)
        self.log_path = Path(self.doas_outdir).joinpath("SpecWorker.log").as_posix()

        LoggerManager.add_file_handler(self.SpecLogger, self.log_path)

        # Begin processing
        self._process_loop(continuous_save=False)

        LoggerManager.remove_file_handler(self.SpecLogger, self.log_path, delete=True)

    def _process_loop(self, continuous_save=True):
        """
        Main process loop for doas
        :param continuous_save: bool    If True, data is saved every hour, otherwise all data is saved at the end of
            processing. Continuous save is set to False when post-processing DOAS in a non-continuous manner, just
            processing a single directory. May always want continuous save though, so think about if I want this...
        :return:
        """
        self.SpecLogger.info('Entering new processing loop')
        # Setup which we don't need to repeat once in the loop (optimising the code a little)
        ss_str = self.spec_specs.file_ss.replace('{}', '')

        while True:
            # See if we are wanting an early exit
            try:
                ans = self.q_stop.get(block=False)
                if ans == self.STOP_FLAG:
                    break
            except queue.Empty:
                pass

            # Blocking wait for new file
            pathname = self.q_spec.get(block=True)
            self.SpecLogger.debug(f'Got new file: {pathname}')

            # Close thread if requested with 'exit' command
            if pathname == self.STOP_FLAG:
                # Update plot at end if we haven't been updating it as we go - this should speed up processing as plotting takes a long time
                if self.fig_series is not None and not self.plot_iter:
                    self.fig_series.update_plot()
                
                # I think I only need to do this if not continuous_save
                if not continuous_save:
                    self.save_results()

                break

            spec_type = self.get_spec_type(pathname)

            if spec_type == self.spec_specs.file_type['meas'] or spec_type == self.spec_specs.file_type['test'] or \
                    self.spec_specs.file_type['cal'] in spec_type:
                #print('IFitWorker: processing spectrum: {}'.format(pathname))
                # Extract filename and create datetime object of spectrum time
                working_dir, filename = os.path.split(pathname)
                self.spec_dir = Path(working_dir)     # Update working directory to where most recent file has come from

                spec_time = self.get_spec_time(filename)

                if not self.first_spec and spec_time.day != self.spec_time.day:
                    self.SpecLogger.info(f"Day {self.spec_time.strftime('%Y-%m-%d')} finished")
                    mem_handler.flush()

                    self.reset_self()

                if self.first_spec:
                    if self.watching:
                        self.SpecLogger.info(f"Day {spec_time.strftime('%Y-%m-%d')} started")
                    
                        # Set output dir
                        self.set_output_dir(working_dir)
                        self.log_path = Path(self.doas_outdir).joinpath("SpecWorker.log").as_posix()

                        file_handler = LoggerManager.create_file_handler(self.log_path)
                        mem_handler = LoggerManager.set_mem_handler_target("SpecWorker", file_handler)
                    
                    # Save processing params
                    self.save_doas_params()
                    header = True

                self.spec_time = self.get_spec_time(filename)

                # Extract shutter speed
                ss_full_str = filename.split('_')[self.spec_specs.file_ss_loc]
                ss = int(ss_full_str.replace(ss_str, ''))

                # Find dark spectrum with same shutter speed
                self.dark_spec = self.find_dark_spectrum(self.dark_dir, ss)

                # Load spectrum
                self.wavelengths, self.plume_spec_raw = load_spectrum(pathname)

                # Update spectra as soon as we have acquired them (don't wait to process as this may take time)
                if self.fig_spec is not None:
                    self.fig_spec.update_dark()
                    self.fig_spec.update_plume()

                time_1 = time.time()
                self.process_doas()
                self.SpecLogger.info(f'Time taken to process {pathname}: {time.time() - time_1:.5f}')

                # Gather all relevant information and spectra and pass it to PyplisWorker
                processed_dict = {'processed': True,             # Flag whether this is a complete, processed dictionary
                                  'time': self.spec_time,
                                  'filename': pathname,             # Filename of processed spectrum
                                  'dark': self.dark_spec,           # Dark spectrum used (raw)
                                  'clear': self.clear_spec_raw,     # Clear spectrum used (raw)
                                  'plume': self.plume_spec_raw,     # Plume spectrum used (raw)
                                  'abs': self.abs_spec_species,     # Absorption spectrum
                                  'ref': self.ref_spec_fit,         # Reference spectra (scaled)
                                  'std_err': self.std_err,          # Standard error of fit
                                  'LDF': self.ldf_best,              # Light dilution factor
                                  'column_density': self.column_density}    # Column density

                # Update results object
                self.add_doas_results(processed_dict)

                # Pass data dictionary to PyplisWorker queue (might not need to do this if I hold all the data here
                if self.processing_in_thread:
                    self.q_doas.put(processed_dict)

                # Update doas plot
                if self.fig_doas is not None:
                    self.fig_doas.update_plot()
                if self.fig_series is not None and self.plot_iter:
                    self.fig_series.update_plot()

                # Save all results if we are on the 0 or 30th minute of the hour
                if continuous_save:
                    self.save_results(save_last = True, header = header)
                    header = False

                if self.first_spec:
                    self.first_spec = False

                #print('IFit worker: Processed file: {}'.format(filename))

            elif spec_type == self.spec_specs.file_type['dark']:
                self.SpecLogger.debug(f'Got dark spectrum: {pathname}')
                # If dark spectrum, we load it into
                self.load_dark_spec(pathname)
                self.fig_spec.update_dark()
            elif spec_type == self.spec_specs.file_type['clear']:
                self.SpecLogger.debug(f'Got dark spectrum: {pathname}')
                # If dark spectrum, we load it into
                self.load_clear_spec(pathname)
                self.fig_spec.update_clear()
            else:
                self.SpecLogger.debug(f'Spectrum type not recognised: {pathname}')
            
            if self.watching:
                mem_handler.flush()

    def stop_sequence_processing(self):
        """Stops processing a sequence"""
        self.q_stop.put(self.STOP_FLAG)

    def stop_watching(self):
        """Stop directory watcher and end processing thread"""
        if self.watching:
            if self.watcher is not None:
                self.watcher.stop()
                self.SpecDirWatchLogger.info(
                    f'Stopped watching {self.transfer_dir[-30:]} for new images'
                )
                self.watching = False

                # Stop processing thread when we stop watching the directory
                self.q_spec.put(self.STOP_FLAG)

                LoggerManager.remove_mem_handler(self.SpecLogger, "SpecWorker")
                LoggerManager.remove_mem_handler(self.SpecDirWatchLogger, "SpecWorker", delete=True)
            else:
                self.SpecDirWatchLogger.warning('No directory watcher to stop')
        else:
            self.SpecDirWatchLogger.warning('Watching was already stopped')

    def directory_watch_handler(self, pathname, t):
        """Handles new spectra passed from watcher"""
        _, ext = os.path.splitext(pathname)
        if "Processed" in pathname or ext != self.spec_specs.file_ext:
            return

        # Wait until lockfile is removed
        pathname_lock = pathname.replace(ext, '.lock')
        while os.path.exists(pathname_lock):
            time.sleep(0.5)

        self.SpecDirWatchLogger.info(f'New file found {pathname}')
        # Pass path to queue
        self.q_spec.put(pathname)

    # =================================================
    # IFIT functions
    # =================================================
    def update_analyser(self):
        """
        Updates ifit analyser
        This should be called everytime the fit window is changed.
        Instrument is stray-light corrected prior to analyser to ignore this flag now
        NOTE: I cannot just adjust the fit_window attribute as the model is generated
        """
        # TODO perhaps requst ben adds an update fit window func to update the analyser without creating a new object
        if not self.include_ils_fit and self.ils_path is not None:
            self.remove_ils_params()
            self.analyser = Analyser(params=self.params,
                                     fit_window=[self._start_fit_wave_init, self._end_fit_wave_init],
                                     frs_path=self.frs_path,
                                     stray_flag=False,      # We stray correct prior to passing spectrum to Analyser
                                     dark_flag=False,
                                     ils_type='File',
                                     ils_path=self.ils_path)
        else:
            # Add ils fitting params if we don't have our own ILD
            for key in self.ils_params:
                self.params.add(key, value=self.ils_params[key], vary=True)
            self.analyser = Analyser(params=self.params,
                                     fit_window=[self._start_fit_wave_init, self._end_fit_wave_init],
                                     frs_path=self.frs_path,
                                     # ils_type=None,
                                     stray_flag=False,      # We stray correct prior to passing spectrum to Analyser
                                     dark_flag=False)

    def remove_ils_params(self):
        """
        Removes ILS parameters from self.params. This is done as when these parameters are included, the analyser fit
        errors seem to just be inf.
        :return:
        """
        # Update params to not include ILS fitting params, as this seems to stop the fit from generating fit errors
        for key in self.ils_params:
            try:
                self.params.pop(key)
            except KeyError:
                pass

    def load_ils(self, ils_path):
        """Load ils from path"""
        self.ils_path = ils_path
        self.update_analyser()

        # Load ILS
        self.ILS_wavelengths, self.ILS = np.loadtxt(ils_path, unpack=True)

        # Force updating of ld analysers to use new ILS
        self.update_ld_analysers(force_both=True)
        self.SpecLogger.debug(
            'Updating ILS. Light dilution analysers will be updated. This could cause issues if '
            'lookup grids were generated with a different ILS. Please ensure ILS represents the '
            'lookup grids currently in use')

    def update_ils(self):
        """Updates ILS in Analyser object for iFit (code taken from __init__ of Analyser, this should work..."""
        grid_ils = np.arange(self.ILS_wavelengths[0], self.ILS_wavelengths[-1], self.analyser.model_spacing)
        ils = griddata(self.ILS_wavelengths, self.ILS, grid_ils, 'cubic')
        self.analyser.ils = ils / np.sum(ils)
        self.analyser.generate_ils = False

    def update_ld_analysers(self, force_both=False):
        """
        Updates the 2 fit window analysers based on current fit window definitions. This could be invoked by a button to
        prevent it being run every time the fit window is change, saving time - preventing lag in the GUI. Should only
        need to update this every time the light dilution curve generator is run, so could do it then
        :return:
        """
        # Only create new objects if the old ones aren't the as expected
        if force_both or self.analyser0 is None or self.start_fit_wave != self.analyser0.fit_window[0] \
                or self.end_fit_wave != self.analyser0.fit_window[1]:
            self.analyser0 = Analyser(params=self.params, fit_window=[self.start_fit_wave, self.end_fit_wave],
                                 frs_path=self.frs_path, stray_flag=False, dark_flag=False, ils_type='File',
                                 ils_path=self.ils_path)

        if force_both or self.analyser1 is None or self.start_fit_wave_ld != self.analyser1.fit_window[0] \
                or self.end_fit_wave_ld != self.analyser1.fit_window[1]:
            self.analyser1 = Analyser(params=self.params, fit_window=[self.start_fit_wave_ld, self.end_fit_wave_ld],
                                 frs_path=self.frs_path, stray_flag=False, dark_flag=False, ils_type='File',
                                 ils_path=self.ils_path)

    def update_grid(self, max_ppmm, increment=20):
        """Updates ppmm resolution for light dilution lookup grid"""
        self.grid_max_ppmm = max_ppmm
        self.grid_increment_ppmm = increment
        new_so2_grid_ppmm = np.arange(0, max_ppmm, increment)
        if not np.array_equal(self.so2_grid_ppmm, new_so2_grid_ppmm):
            self.SpecLogger.debug('Changing SO2 grid for light dilution correction. If preloading grids, ensure both match this grid.')
        self.so2_grid_ppmm = new_so2_grid_ppmm
        self.so2_grid = np.multiply(self.so2_grid_ppmm, self.ppmm_conversion)

    def update_grid_ldf(self, increment):
        """Updates ldf range and resolution for light dilution lookup grid"""
        self.ldf_grid = np.arange(0, 1, increment)

    def light_dilution_curve_generator(self, wavelengths, spec, spec_date=datetime.datetime.now(), is_corr=True,
                                       ldf_lims=[0, 1], ldf_step=0.01, so2_lims=[0, 1e19], so2_step=5e17):
        """
        Generates light dilution curves from the clear spectrum it is passed. Based on Varnam et al. (2020).
        :param wavelengths:
        :param spec:
        :param spec_date:
        :param is_corr:         bool    Flags if clear spectrum is corrected for stray light and dark current.
                                        If False, the correction is applied here
        :return:
        """

        # TODO FOR SOME REASON THIS ISN@T WORKING PROPERLY - JUST GENERATING STRAIGHT LINES
        # TODO NEED TO WORK OUT WHAT IS WRONG!!

        # TODO need to get all of the options to work - SO2 step etc

        if not is_corr:
            self.clear_spec_raw = spec

            # Ensure we have updated the pixel space of for stray light window - simply setting property runs update
            self.start_stray_wave = self.start_stray_wave
            self.end_stray_wave = self.end_stray_wave

            # Correct clear spectrum and then reassign it to spec
            self.dark_corr_spectra()
            self.stray_corr_spectra()
            spec = self.clear_spec_corr

        # Generate grids
        self.so2_grid = np.arange(so2_lims[0], so2_lims[1]+so2_step, so2_step)
        self.ldf_grid = np.arange(ldf_lims[0], ldf_lims[1]+ldf_step, ldf_step)

        # Create generator that encompasses full fit window
        pad = 1
        analyser = Analyser(params=self.params,
                            fit_window=[self.start_fit_wave - pad, self.end_fit_wave_ld + pad],
                            frs_path=self.frs_path,
                            stray_flag=False,      # We stray correct prior to passing spectrum to Analyser
                            dark_flag=False,
                            ils_type='File',
                            ils_path=self.ils_path)

        analyser.params.add('LDF', value=0.0, vary=False)

        ld_results = generate_ld_curves(analyser, [wavelengths, spec],
                                        wb1=[self.start_fit_wave, self.end_fit_wave],
                                        wb2=[self.start_fit_wave_ld, self.end_fit_wave_ld],
                                        so2_lims=so2_lims, so2_step=so2_step, ldf_lims=ldf_lims, ldf_step=ldf_step)

        num_rows = ld_results.shape[0]
        ldf = np.zeros(num_rows)
        so2 = np.zeros(num_rows)
        ifit_so2_0 = np.zeros(num_rows)
        ifit_err_0 = np.zeros(num_rows)
        ifit_so2_1 = np.zeros(num_rows)
        ifit_err_1 = np.zeros(num_rows)
        for i in range(num_rows):
            # TODO unpack the data into variables - needs to be in the correct format for lookup tables so may need a bit of thought
            ldf[i] = ld_results[i][0]
            so2[i] = ld_results[i][1]
            ifit_so2_0[i] = ld_results[i][2]
            ifit_err_0[i] = ld_results[i][3]
            ifit_so2_1[i] = ld_results[i][4]
            ifit_err_1[i] = ld_results[i][5]
            self.SpecLogger.debug(
                f'LDF: {ldf[i]}\tSO2 real: {so2[i]}\tSO2 window 1: {ifit_so2_0[i]}\tSO2 window 2: {ifit_so2_1[i]}'
            )

        # Reshape using column-major following how the array is assembled in generate_ld_curves
        ldf = ldf.reshape((len(self.so2_grid), len(self.ldf_grid)), order='F')
        so2 = so2.reshape((len(self.so2_grid), len(self.ldf_grid)), order='F')
        ifit_so2_0 = ifit_so2_0.reshape((len(self.so2_grid), len(self.ldf_grid)), order='F')
        ifit_err_0 = ifit_err_0.reshape((len(self.so2_grid), len(self.ldf_grid)), order='F')
        ifit_so2_1 = ifit_so2_1.reshape((len(self.so2_grid), len(self.ldf_grid)), order='F')
        ifit_err_1 = ifit_err_1.reshape((len(self.so2_grid), len(self.ldf_grid)), order='F')

        # --------------------
        # Save lookup tables
        # --------------------
        # Define filenames
        date_str = spec_date.strftime(self.spec_specs.file_datestr)
        filename_0 = '{}_ld_lookup_{}-{}_0-{}-{}ppmm_ldf-0-1-{}.npy'.format(date_str, int(np.round(self.start_fit_wave)),
                                                                             int(np.round(self.end_fit_wave)),
                                                                             self.grid_max_ppmm, self.grid_increment_ppmm,
                                                                             ldf_step)
        filename_1 = '{}_ld_lookup_{}-{}_0-{}-{}ppmm_ldf-0-1-{}.npy'.format(date_str, int(np.round(self.start_fit_wave_ld)),
                                                                             int(np.round(self.end_fit_wave_ld)),
                                                                             self.grid_max_ppmm, self.grid_increment_ppmm,
                                                                             ldf_step)
        file_path_0 = os.path.join(FileLocator.LD_LOOKUP, filename_0)
        file_path_1 = os.path.join(FileLocator.LD_LOOKUP, filename_1)

        # Combine fit and error arrays
        lookup_0 = np.array([ifit_so2_0, ifit_err_0])
        lookup_1 = np.array([ifit_so2_1, ifit_err_1])

        # Save files
        self.SpecLogger.debug(f'Saving light dilution grids: {file_path_0}, {file_path_1}')
        np.save(file_path_0, lookup_0)
        np.save(file_path_1, lookup_1)

        # Load in lookups
        for i, file in enumerate([file_path_0, file_path_1]):
            self.load_ld_lookup(file, fit_num=i)

    def load_ld_lookup(self, file_path, fit_num=0, use_new_window=False):
        """
        Loads lookup table from file
        :param file_path:   str     Path to lookup table file
        :param fit_num:     int     Either 0 or 1, defines whether this should be set to the 0 or 1 window of the object
        :param use_new_window   bool    If False, we revert back to the previous fit window after loading in the LD data
        :return:
        """
        self.SpecLogger.debug(f'Loading light dilution lookup grid: {file_path}')

        dat = np.load(file_path)
        x, y = dat  # unpack data into cd and error grids
        setattr(self, f'ifit_so2_{fit_num}', x)
        setattr(self, f'ifit_err_{fit_num}', y)
        setattr(self, f'ifit_so2_{fit_num}_path', file_path)

        # Extract grid info from filename
        filename = os.path.split(file_path)[-1]
        fit_windows, grid, ldf_grid = filename.split('_')[-3:]

        # Older ldf grids don't include ldf info so need rearranging (then we will use old settings)
        has_ldf_incr = True
        if 'ppmm' in ldf_grid:
            fit_windows = grid
            grid = ldf_grid
            has_ldf_incr = False

        grid = grid.split('ppmm')[0]
        grid_max_ppmm, grid_increment_ppmm = grid.split('-')[-2:]
        self.update_grid(int(grid_max_ppmm), int(grid_increment_ppmm))

        if has_ldf_incr:
            grid_increment_ldf = ldf_grid.split('-')[-1].split(self.spec_specs.file_ext)[0]
            grid_increment_ldf = float(grid_increment_ldf)
        else:
            grid_increment_ldf = 0.005      # Old setting was always this
        self.update_grid_ldf(grid_increment_ldf)

        if not use_new_window:
            start_wave_old, end_wave_old = self.start_fit_wave, self.end_fit_wave

        # Fit window update
        start_fit_wave, end_fit_wave = fit_windows.split('-')
        if fit_num == 0:
            self.start_fit_wave, self.end_fit_wave = int(start_fit_wave), int(end_fit_wave)
        elif fit_num == 1:
            self.start_fit_wave_ld, self.end_fit_wave_ld = int(start_fit_wave), int(end_fit_wave)

        # Update analysers with fit window settings
        self.update_ld_analysers()

        # Revert back to old fitting windows
        if not use_new_window:
            self.start_fit_wave, self.end_fit_wave = start_wave_old, end_wave_old

    def ld_lookup(self, so2_dat, so2_dat_err, wavelengths, spectra, spec_time):
        """
        Performs lookup on currently loaded table, to find the best estimate of SO2 and light dilution factor

        :param so2_dat:     array-like
            SO2 data to lookup. If single tuple the function will convert to array of tuple. NOTE: SO2 data should be an
            SO2 data to lookup. If single tuple the function will convert to array of tuple. NOTE: SO2 data should be an
            iterable of tuples. Each tuple (x_1, x_2) represents one spectrum retrieval from the 2 separate fit windows.
            i.e. each spectrum provides 2 SO2 column densities, and this is what should be provided here
        :param so2_dat_err  array-like
            Corresponding so2 errors for above so2 data
        :param wavelengths: array-like
            Contains arrays of wavelength data - used for final refitting of spectrum.
        :param spectra:     array-like
            Contains arrays of spectra. Data corresponds to associated index of so2_dat
        :param spec_time    array-like
            Contains array of spectra times.
        :return:
        """

        try:
            _ = [x for x in so2_dat[0]]
        except TypeError:
            so2_dat = np.array([so2_dat])
        try:
            _ = [x for x in so2_dat_err[0]]
        except TypeError:
            so2_dat_err = np.array([so2_dat_err])
        try:
            _ = [x for x in wavelengths[0]]
        except TypeError:
            wavelengths = np.array([wavelengths])
        try:
            _ = [x for x in spectra[0]]
        except TypeError:
            spectra = np.array([spectra])
        try:
            _ = [x for x in spec_time[0]]
        except TypeError:
            spec_time = np.array([spec_time])

        # Add light dilution parameter to analyser
        self.analyser0.params.add('LDF', value=0.0, vary=False)
        self.analyser1.params.add('LDF', value=0.0, vary=False)

        # Make polygons out of curves
        indices, polygons = lookup.create_polygons(self.ifit_so2_0, self.ifit_so2_1)

        # Reshape polygon object to enable STRtrees
        poly_shape = polygons.shape
        shaped_polygons = polygons.reshape(poly_shape[0]*poly_shape[1]*2, 3, 2)
        shaped_indices = indices.reshape(poly_shape[0]*poly_shape[1]*2, 3)

        # Record dimensions of curve array
        shape = np.shape(self.ifit_so2_0)

        # List column names (2 DFs: one for grid search of LDF one for refit using LDF)
        col_names = ('Number', 'SO2_0', 'SO2_1', 'SO2', 'SO2_min', 'SO2_max', 'LDF', 'LDF_min', 'LDF_max')
        col_names_refit = ('Number', 'time', 'LDF', 'SO2_0', 'SO2_0_err', 'SO2_1', 'SO2_1_err')

        n_spec = np.arange(len(so2_dat))

        # Create dataframe
        results_df = pd.DataFrame(index=n_spec, columns=col_names)
        results_refit = pd.DataFrame(index=n_spec, columns=col_names_refit)

        # Use shapely objects to improve speed
        points_shapely = [Point(point) for point in so2_dat]

        # Ignore IllegalArgumentException on this line
        poly_shapely = [Polygon(poly) for poly in shaped_polygons]

        # Create dictionary to index point list for faster querying
        index_by_id = dict((id(poly), i) for i, poly in enumerate(poly_shapely))

        # Create STRtree
        tree = STRtree(poly_shapely)

        for i, point in enumerate(so2_dat):
            so2_dat_time = spec_time[i].strftime("%Y-%m-%d %H:%M:%S")
            self.SpecLogger.debug(f'Evaluating light dilution for spectrum: {so2_dat_time}')

            # Extract error and shapely point on current loop
            point_shapely = points_shapely[i]
            point_err = so2_dat_err[i]

            # =========================================================================
            # Calculate uncertainty
            # =========================================================================
            try:
                point_args, x_idx, y_idx = lookup.calc_uncertainty(point, point_err, self.ifit_so2_0, self.ifit_so2_1)

                so2_min, so2_max = self.so2_grid[x_idx]
                ldf_min, ldf_max = self.ldf_grid[y_idx]

            except:
                so2_min, so2_max = np.nan, np.nan
                ldf_min, ldf_max = np.nan, np.nan

            # =========================================================================
            # Calculate best guess
            # =========================================================================
            answers, bary_coords, answer_flag = lookup.calc_value(point_shapely, tree, polygons,
                                                                  shaped_indices, index_by_id)

            # Make sure that only a single answer was found.
            if answer_flag == 'Single':
                answer = answers[0]
                bary_coord = bary_coords[0]

                # Find vertices of triangle containing point
                vertices_so2 = polygons[(answer[0], answer[1], answer[2])]
                vertices_so2 = np.vstack((vertices_so2, vertices_so2[0]))

                # Extract triangle index to find vertices
                j, k = answer[0], answer[1]
                if answer[2] == 0:
                    # Create polygon corners for triangle type a
                    vertices_model = np.array([[self.so2_grid[j], self.ldf_grid[k]],
                                               [self.so2_grid[j+1], self.ldf_grid[k]],
                                               [self.so2_grid[j], self.ldf_grid[k+1]]])
                else:
                    # Create polygon corners for triangle type b
                    vertices_model = np.array([[self.so2_grid[j+1], self.ldf_grid[k]],
                                               [self.so2_grid[j+1], self.ldf_grid[k+1]],
                                               [self.so2_grid[j], self.ldf_grid[k+1]]])

                # Create best guess using the barycentric coordinates
                so2_best, ldf_best = np.sum(vertices_model.T * bary_coords[0], axis=1)

                # Check that for both ldf and so2, min <= best <= max
                if so2_max < so2_best:so2_max = so2_best
                if so2_min > so2_best:so2_min = so2_best
                if ldf_max < ldf_best:ldf_max = ldf_best
                if ldf_min > ldf_best:ldf_min = ldf_best

            # If no anaswer is found then the uncorrected SO2 SCDs lie outside graph
            # Examine location of the point to determine best way forward
            elif answer_flag == 'None':

                # Check if point is below error zero on either uncorrected SO2 SCD
                if (point[0] < -(np.mean(2*point_err[0])) or
                        point[1] < -(np.mean(2*point_err[1]))):
                    so2_best = np.nan
                    ldf_best = np.nan

                else:
                    # Give undefined best estimate if error range is entire dataset
                    if so2_min == np.nan or (so2_min == 0 and so2_max == self.so2_grid[-1]):
                        so2_best = np.nan

                    # Set SO2 to average of the maximum and minimum error value
                    else:
                        so2_best = np.mean((so2_min, so2_max))

                    # If 306 is bigger than 312, then set best ldf guess to 0
                    if point[0] > point[1]:
                        ldf_best = 0.0

                    # If 306 is smaller than 312 and no answer, LDF must be large or
                    # outside modelled data range
                    else:
                        ldf_best = 1.0

            # If data point is within error of zero, give an undefined SO2
            if np.logical_or((point[0] - 2 * point_err[0] < 0), (point[1] - 2 * point_err[1] < 0)):
                so2_best = np.nan
                ldf_best = np.nan

            # Combine answers into a single row, which will then go to an output .csv
            row = [i, point[0], point[1], so2_best, so2_min, so2_max, ldf_best, ldf_min, ldf_max]
            results_df.loc[i] = row

            # =============================================================
            # Refit using the best LDF (following refit.py)
            # =============================================================
            # TODO - I'm not sure this actually changes anyuthing so may just be unneccesary extra processing
            if np.isnan(ldf_best):
                # Change analyser values
                self.analyser0.params['LDF'].set(value=0)
                self.analyser1.params['LDF'].set(value=0)
            else:
                # Change analyser values
                self.analyser0.params['LDF'].set(value=ldf_best)
                self.analyser1.params['LDF'].set(value=ldf_best)
            self.SpecLogger.debug(f'LDF: {self.analyser0.params["LDF"].value}')

            # Fit spectrum for in 2 fit windows
            fit0 = self.analyser0.fit_spectrum([wavelengths[i], spectra[i]], calc_od=['SO2', 'Ring', 'O3'],
                                               update_params=False)

            fit1 = self.analyser1.fit_spectrum([wavelengths[i], spectra[i]], calc_od=['SO2', 'Ring', 'O3'],
                                               update_params=False)
            self.ldf_best = ldf_best
            row = [i, spec_time[i], ldf_best]
            row += [fit0.params['SO2'].fit_val, fit0.params['SO2'].fit_err]
            row += [fit1.params['SO2'].fit_val, fit1.params['SO2'].fit_err]
            results_refit.loc[i] = row

        return results_df, results_refit, fit0, fit1

    def ldf_refit(self, wavelengths, spectrum, ldf):
        """
        Runs ifit with ldf defined. Useful if we don't want to calculate a new LDF for every single data point.
        This will save time. i.e. can check when last LDF was calculated and if it was recently you can pass it to
        this rather than running ld_lookpup. ASSUMING LDF DOESN'T CHANGE RAPIDLY IN TIME
        """
        # TODO I don't think this alone works - the ldf doesn't seem to change the fit result
        # TODO instead i will still need to run the LD lookup to find so2_best which is the column density value we
        # TODO are interested in.
        if np.isnan(ldf):
            # Change analyser values
            self.analyser0.params['LDF'].set(value=0)
            self.analyser1.params['LDF'].set(value=0)
        else:
            # Change analyser values
            self.analyser0.params['LDF'].set(value=ldf)
            self.analyser1.params['LDF'].set(value=ldf)

        # Fit spectrum for in 2 fit windows
        fit0 = self.analyser0.fit_spectrum([wavelengths, spectrum], calc_od=['SO2', 'Ring', 'O3'],
                                           update_params=False)

        fit1 = self.analyser1.fit_spectrum([wavelengths, spectrum], calc_od=['SO2', 'Ring', 'O3'],
                                           update_params=False)

        self.ldf_best = ldf
        return fit0, fit1<|MERGE_RESOLUTION|>--- conflicted
+++ resolved
@@ -420,10 +420,7 @@
         if self._start_stray_pix is None or self._end_stray_pix is None:
             self.start_stray_wave = self.start_stray_wave
             self.end_stray_wave = self.end_stray_wave
-<<<<<<< HEAD
-        self.SpecLogger.debug(f'DARK CORRECTED STATUS: {self.dark_corrected_plume}')
-=======
->>>>>>> b04e72fb
+
         if not self.dark_corrected_plume:
             if self.dark_spec is None:
                 self.SpecLogger.warning('No dark spectrum present, processing without dark subtraction')
