--- conflicted
+++ resolved
@@ -325,11 +325,7 @@
                 raise ValueError(f'Spectrum directory not recognised: {spec_dir}')
         else:
             if self.spec_dir is None:
-<<<<<<< HEAD
-                raise ValueError('Spectrum directory not recognised: {}'.format(str(self.spec_dir)))
-=======
-                raise ValueError(f'Spectrum directory not recognised: {self.spec_dir}')
->>>>>>> ca86e30b
+                raise ValueError(f'Spectrum directory not recognised: {str(self.spec_dir)}')
 
         # Update first_spec flag TODO possibly not used in DOASWorker, check
         self.first_spec = True
@@ -529,9 +525,9 @@
         # Loop through directory plume images processing them
         for i in range(len(self.spec_dict['plume'])):
             self.SpecLogger.info(f'Processing spectrum {i+1} of {len(self.spec_dict["plume"])}')
-            
-
-            self.wavelengths, self.plume_spec_raw = load_spectrum(str(self.spec_dir / self.spec_dict['plume'][i]))
+
+            self.wavelengths, self.plume_spec_raw = load_spectrum(os.path.join(self.spec_dir,
+                                                                               self.spec_dict['plume'][i]))
             self.spec_time = self.get_spec_time(self.spec_dict['plume'][i])
 
             # Get dark spectrum
