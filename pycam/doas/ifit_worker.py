# -*- coding: utf-8 -*-

"""
Much like DOASWorker but designed for iFit rather than DOAS retrieval using Esse's code for iFit retrieval.
This could be advantageous since we don't know exactly what the clear-sky spectrum looks like? Although this isn't
critical for getting the gradient of AA vs ppm.m in camera calibration.
This work may also allow light dilution correction following Varnam 2021
"""

import argparse
import os
import time
import queue
import datetime
import yaml
import numpy as np
import pandas as pd
import matplotlib.pyplot as plt
from pathlib import Path
from itertools import compress
from tkinter import filedialog
from scipy.interpolate import griddata
from matplotlib.pyplot import GridSpec
from shapely.geometry import Point, Polygon     # For Varnam light dilution
from shapely.strtree  import STRtree
from pycam.directory_watcher import create_dir_watcher
from pycam.setupclasses import SpecSpecs, FileLocator
from pycam.io_py import load_spectrum
from pycam.ifit_ld import lookup
from pycam.doas.spec_worker import SpecWorker, SpectraError
from ifit.parameters import Parameters
from ifit.spectral_analysis import Analyser
from ifit.light_dilution import generate_ld_curves
from pydoas.analysis import DoasResults


class IFitWorker(SpecWorker):
    """
    Class to control DOAS processing
    General order of play for processing:
    Initiate class,
    get_ref_spectrum()
    set_fit_window()
    shift_spectrum()

    :param q_doas: queue.Queue   Queue where final processed dictionary is placed (should be a PyplisWorker.q_doas)
    """
    def __init__(self, routine=2, species={'SO2': {'path': '', 'value': 0}}, spec_specs=SpecSpecs(), spec_dir='C:/',
                 dark_dir=None, q_doas=queue.Queue(), frs_path='./pycam/doas/calibration/sao2010.txt'):
        super().__init__(routine, species, spec_specs, spec_dir, dark_dir, q_doas)

        # ======================================================================================================================
        # Initial Definitions
        # ======================================================================================================================
        self.time_zone = 0              # Time zone for adjusting data times on load-in (relative to UTC)

        self.ppmm_conversion = 2.652e15   # convert absorption cross-section in cm2/molecule to ppm.m (MAY NEED TO CHANGE THIS TO A DICTIONARY AS THE CONVERSION MAY DIFFER FOR EACH SPECIES?)

        self._start_fit_wave_init = 300  # Wavelength space fitting window definitions       Set big range to start Analyser
        self._end_fit_wave_init = 340

        self.spec_time = None           # Time of currently loaded plume_spec
        self.ref_spec_used = list(species.keys())   # Reference spectra we actually want to use at this time (similar to ref_spec_types - perhaps one is obsolete (or should be!)
        self.ils_path = None
        
        self.poly_order = 2  # Order of polynomial used to fit residual

        self.fit_errs = dict()

        # Processing loop attributes
        self.q_stop = queue.Queue()     # Queue for stopping processing of sequence
        self.STOP_FLAG = 'exit'
        self.plot_iter = True           # Plots time series plot iteratively if true

        # Figures
        self.fig_series = None          # pycam.doas.CDSeries object

        # Results object
        self.results.ldfs = []

        # ==============================================================================================================
        # iFit setup
        # ==============================================================================================================
        self.frs_path = frs_path
        self.ref_spec_used = list(species.keys())
        self.species_info = species

        # Create parameter dictionary
        self.params = Parameters()

        # Add the gases
        for spec in species:
            # Load reference spectrum (this adds to self.params too
            self.load_ref_spec(species[spec]['path'], spec, value=species[spec]['value'], update=False)

        # Add background polynomial parameters
        self.params.add('bg_poly0', value=0.0, vary=True)
        self.params.add('bg_poly1', value=0.0, vary=True)
        self.params.add('bg_poly2', value=0.0, vary=True)
        self.params.add('bg_poly3', value=1.0, vary=True)

        # Add intensity offset parameters
        self.params.add('offset0', value=0.0, vary=True)

        # Add wavelength shift parameters
        self.params.add('shift0', value=0.0, vary=True)
        self.params.add('shift1', value=0.1, vary=True)

        # TODO when I load in these parameters the STD error in ifit is always inf. Either a bug or i'm doing something wrong,
        # TODO perhaps the error is retrieved differently when these parameters are used, but I'm not sure why that would be...
        # TODO I have made a work around to pop these parameters from self.params if generating our own ILS
        # Add ILS parameters
        self.ils_params = {
            'fwem': 0.6,
            'k': 2.0,
            'a_w': 0.0,
            'a_k': 0.0
        }
        for key in self.ils_params:
            self.params.add(key, value=self.ils_params[key], vary=True)  # With vary=True this will fit the ILS in the fit procedure

        # Setup ifit analyser (we will stray correct ourselves
        self.analyser = Analyser(params=self.params,
                                 fit_window=[self._start_fit_wave_init, self._end_fit_wave_init],
                                 # ils_type=None,
                                 frs_path=frs_path,
                                 stray_flag=False,      # We stray correct prior to passing spectrum to Analyser
                                 dark_flag=False)       # We dark correct prior to passing the spectrum to Analyser

        # LD attributes
        self._corr_light_dilution = True
        self.applied_ld_correction = False      # True if spectrum was corrected for light dilution during processing
        self.recal_ld_mins = 0                  # Recalibration time for light dilution correction (means don't have to calculate it for every spectrum)
        self.spec_time_last_ld = None           # Time of spectrum for last LDF lookup - used with recal_ld_mins to decide whether to lookup LDf or use previous LDF
        self.ifit_so2_0, self.ifit_err_0 = None, None
        self.ifit_so2_1, self.ifit_err_1 = None, None
        self.ifit_so2_0_path, self.ifit_so2_0_path = 'None', 'None'
        self.grid_max_ppmm = 5000
        self.grid_increment_ppmm = 20
        self.so2_grid_ppmm = np.arange(0, self.grid_max_ppmm, self.grid_increment_ppmm)
        self.so2_grid = np.multiply(self.so2_grid_ppmm, self.ppmm_conversion)    # Convert SO2 in ppmm to molecules/cm2
        self.ldf_grid = np.arange(0, 1.00, 0.005)
        self.analyser0 = None
        self.analyser1 = None
        self.fit = None
        self.fit_0 = None
        self.fit_1 = None
        self.fit_0_uncorr = None
        self.fit_1_uncorr = None
        self.ldf_best = np.nan      # Best estimate of light dilution factor
        self._LDF = 0               # User-defined LDF to process ifit data with

    @property
    def plume_spec_shift(self):
        """Shifted plume spectrum (to account for issues with spectrometer calibration"""
        return np.roll(self.plume_spec_corr, self.shift)

    @property
    def LDF(self):
        return self._LDF

    @LDF.setter
    def LDF(self, value):
        self._LDF = value
        self.analyser.params.add('LDF', value=value, vary=False)

    @property
    def corr_light_dilution(self):
        return self._corr_light_dilution

    @corr_light_dilution.setter
    def corr_light_dilution(self, value):
        """
        If using light dilution correction we need to make sure we have updated the standard analyser to not have
        light dilution in - this manual LDF differs from the automated calculation of LDF within iFit
        """
        self._corr_light_dilution = value
        if value:
            self.LDF = 0.0

    def reset_self(self, reset_dark=True):
        """Some resetting of object, before processing occurs"""
        # Reset dark dictionary
        if reset_dark:
            self.dark_dict = {}

        # Reset results object
        self.reset_doas_results()
        self.reset_stray_pix()

        # Reset last LDF correction
        self.spec_time_last_ld = None

        self.first_spec = True
        self.doas_filepath = None

        # Clear stop queue so old requests aren't caught
        with self.q_stop.mutex:
            self.q_stop.queue.clear()

        # Clear images queue
        with self.q_spec.mutex:
            self.q_spec.queue.clear()

    def get_spec_time(self, filename, adj_time_zone=True):
        """
        Gets time from filename and converts it to datetime object
        :param filename:
        :param adj_time_zone: bool      If true, the file time is adjusted for the timezone
        :return spec_time:
        """
        spec_time = super().get_spec_time(filename)

        # Adjust for time zone
        if adj_time_zone:
            spec_time = spec_time + datetime.timedelta(hours=self.time_zone)

        return spec_time

    def get_spec_type(self, filename):
        """
        Gets type from filename
        :param filename:
        :return spec_type:
        """
        # Make sure filename only contains file and not larger pathname, and remove file extension
        filename = filename.split('\\')[-1].split('/')[-1].split('.')[0]

        # Extract time string from filename
        spec_type = filename.split('_')[self.spec_specs.file_type_loc]

        return spec_type

    def load_ref_spec(self, pathname, species, value=None, update=True):
        """
        Load raw reference spectrum
        :param update:  bool    If False the analyser isn't updated (just use False when initiating object)
        """
        self.ref_spec[species] = np.loadtxt(pathname)

        # If no value is provided:
        # If we already have info on that species' starting value then we use that. Otherwise we set it to 0
        if value is None:
            if species in self.species_info:
                value = self.species_info[species]['value']
            else:
                value = 0

        # Add spectrum to params for ifit
        if species == 'SO2':
            plume_gas = True
        else:
            plume_gas = False
        # Update both self.params and self.species_info with species_info
        self.params.add(species, value=value, vary=True, xpath=pathname, plume_gas=plume_gas)
        self.species_info.update({species:{'path': pathname, 'value': value}})
        if update:
            self.update_analyser()

        # Remove un-needed data above 400 nm, which may slow down processing
        idxs = np.where(self.ref_spec[species][:, 0] > 400)
        if len(idxs[0]) > 0:
            self.ref_spec[species] = self.ref_spec[species][:np.min(idxs), :]

        # Assume we have loaded a new spectrum, so set this to False - ILS has not been convolved yet
        self.ref_convolved = False

    def load_dark_spec(self, dark_spec_path):
        """Loads dark spectrum"""
        filename, ext = os.path.splitext(dark_spec_path)
        if ext == '.npy':
            wavelengths, spectrum = np.load(dark_spec_path)
        elif ext == '.txt':
            wavelengths, spectrum = np.load(dark_spec_path)
        else:
            print('Unrecognised file type for loading clear spectrum')
            return
        self.wavelengths = wavelengths
        self.dark_spec = spectrum

        # Add dark spectrum to current dark_list
        filename = os.path.split(filename)[-1].split('.')[0]
        ss_str = filename.split('_')[self.spec_specs.file_ss_loc]
        ss = int(ss_str.replace(self.spec_specs.file_ss.replace('{}', ''), ''))

        # Update dark dictionary
        if ss in self.dark_dict.keys():
            print('New dark spectrum for integration time {} overwriting previous in dictionary'.format(ss))
        self.dark_dict[ss] = self.dark_spec

    def load_dark_coadd(self, dark_spec_path):
        """Load drk images -> co-add to generate single dark image"""
        pass

    def load_clear_spec(self, clear_spec_path):
        """Loads clear spectrum"""
        filename, ext = os.path.splitext(clear_spec_path)
        if ext == '.npy':
            wavelengths, spectrum = np.load(clear_spec_path)
        elif ext == '.txt':
            wavelengths, spectrum = np.load(clear_spec_path)
        else:
            print('Unrecognised file type for loading clear spectrum')
            return
        self.wavelengths = wavelengths
        self.clear_spec_raw = spectrum

    def load_dir(self, spec_dir=None, prompt=True, plot=True, process_first=True):
        """Load spectrum directory
        :param spec_dir str     If provided this is the path to the spectra directory. prompt is ignored if spec_dir is
                                specified.
        :param: prompt  bool    If true, a dialogue box is opened to request directory load. Else, self.spec_dir is used
        :param: plot    bool    If true, the first spectra are plotted in the GUI
        :param: process_first   bool    If True, the first spectrum is processed.
        """
        if spec_dir is not None:
            self.spec_dir = Path(spec_dir)
        elif prompt:
            spec_dir = filedialog.askdirectory(title='Select spectrum sequence directory', initialdir=str(self.spec_dir))

            if len(spec_dir) > 0 and os.path.exists(spec_dir):
                self.spec_dir = Path(spec_dir)
            else:
                raise ValueError('Spectrum directory not recognised: {}'.format(spec_dir))
        else:
            if self.spec_dir is None:
                raise ValueError('Spectrum directory not recognised: {}'.format(str(self.spec_dir)))

        # Update first_spec flag TODO possibly not used in DOASWorker, check
        self.first_spec = True

        self.reset_stray_pix()

        # Get list of all files in directory
        self.spec_dict = self.get_spec_list()

        # Set current spectra to first in lists
        if len(self.spec_dict['clear']) > 0:
            self.wavelengths, self.clear_spec_raw = load_spectrum(str(self.spec_dir / self.spec_dict['clear'][0]))
        if len(self.spec_dict['plume']) > 0:
            self.wavelengths, self.plume_spec_raw = load_spectrum(str(self.spec_dir / self.spec_dict['plume'][0]))
            self.spec_time = self.get_spec_time(self.spec_dict['plume'][0])

            # Get respective dark spectrum
            ss_id = self.spec_specs.file_ss.replace('{}', '')
            ss = self.spec_dict['plume'][0].split('_')[self.spec_specs.file_ss_loc].replace(ss_id, '')
            self.dark_spec = self.find_dark_spectrum(self.dark_dir, ss)
            if self.dark_spec is None:
                print('No dark spectrum could be found in the current spectrum directory or current dark directory')

        if process_first:
            # Try to process first spectrum
            self.process_doas(plot=plot)

        # Only update dir_info widget if it has been initialised
        if self.dir_info is not None:
            self.dir_info.update_dir()

        # Update plots if requested
        if plot:
            self.fig_spec.update_clear()
            self.fig_spec.update_dark()
            self.fig_spec.update_plume()

    def find_dark_spectrum(self, spec_dir, ss):
        """
        Searches for suitable dark spectrum in designated directory by finding one with the same shutter speed as
        passed to function.
        :return: dark_spec
        """
        # Ensure ss is an integer
        ss = int(ss)

        # Fast dictionary look up for preloaded dark spectra
        if ss in self.dark_dict.keys():
            dark_spec = self.dark_dict[ss]
            return dark_spec

        # List all dark images in directory
        dark_list = [f for f in os.listdir(spec_dir)
                     if self.spec_specs.file_type['dark'] in f and self.spec_specs.file_ext in f]

        # Extract ss from each image and round to 2 significant figures
        ss_str = self.spec_specs.file_ss.replace('{}', '')
        ss_list = [int(f.split('_')[self.spec_specs.file_ss_loc].replace(ss_str, '')) for f in dark_list]

        ss_idx = [i for i, x in enumerate(ss_list) if x == ss]
        ss_spectra = [dark_list[i] for i in ss_idx]

        if len(ss_spectra) < 1:
            return None

        # If we have images, we loop through them to create a coadded image
        dark_full = np.zeros([self.spec_specs.pix_num, len(ss_spectra)])
        for i, ss_spectrum in enumerate(ss_spectra):
            # Load image. Coadd.
            wavelengths, dark_full[:, i] = load_spectrum(os.path.join(spec_dir, ss_spectrum))

        # Coadd images to creat single image
        dark_spec = np.mean(dark_full, axis=1)

        # Update lookup dictionary for fast retrieval of dark image later
        self.dark_dict[ss] = dark_spec

        return dark_spec

    def process_doas(self, plot=False):
        """Handles the order of DOAS processing"""
        # Check we have all of the correct spectra to perform processing
        if self.plume_spec_raw is None or self.wavelengths is None:
            raise SpectraError('Require plume spectra for iFit processing')

        if self.ref_spec_types[0] not in self.ref_spec.keys():
            raise SpectraError('No SO2 reference spectrum present for processing')

        # If the stray region hasn't been converted to pixel space we just set it to itself to implement pixel mapping
        if self._start_stray_pix is None or self._end_stray_pix is None:
            self.start_stray_wave = self.start_stray_wave
            self.end_stray_wave = self.end_stray_wave
        print(f'DARK CORRECTED STATUS: {self.dark_corrected_plume}')
        if not self.dark_corrected_plume:
            if self.dark_spec is None:
                print('Warning! No dark spectrum present, processing without dark subtraction')

                # Set raw spectra to the corrected spectra, ignoring that they have not been dark corrected
                self.plume_spec_corr = self.plume_spec_raw
            else:
                self.dark_corr_spectra()

        # Correct spectra for stray light
        if not self.stray_corrected_plume:
            self.stray_corr_spectra()

        # Run processing
        #print('IFit worker: Running fit')
        fit_0 = self.analyser.fit_spectrum([self.wavelengths, self.plume_spec_shift], calc_od=self.ref_spec_used,
                                           fit_window=[self.start_fit_wave, self.end_fit_wave])
        #print('IFit worker: Finished fit')
        self.applied_ld_correction = False

        # Update wavelengths
        self.wavelengths_cut = fit_0.grid

        # If we have light dilution correction we run it here
        if self.corr_light_dilution:
            print('Performing iFit light dilution correction...')
            if False in [isinstance(x, np.ndarray) for x in
                         [self.ifit_so2_0, self.ifit_err_1, self.ifit_so2_1, self.ifit_err_1]]:
                print('{} SO2 grids not found for light dilution correction. '
                      'Use load_ld_lookup() or light_dilution_cure_generator()'.format(str(self.__class__).split()[-1]))
                self.ldf_best = np.nan
            else:
                # Perform full hunt for LDF if the last LDF lookup was beyond the specified time for recal or we don't
                # have a previous ldf. If last point was NaN we also try a recalibration as NaN may mean the previous
                # spectrum didn't have enough information to calculate LDF (e.g. it may have been free of SO2)
                if self.spec_time_last_ld is None or np.isnan(self.ldf_best) or \
                        self.spec_time - self.spec_time_last_ld >= datetime.timedelta(minutes=self.recal_ld_mins):

                    # Process second fit window
                    fit_1 = self.analyser.fit_spectrum([self.wavelengths, self.plume_spec_shift],
                                                       calc_od=self.ref_spec_used,
                                                       fit_window=[self.start_fit_wave_ld, self.end_fit_wave_ld])
                    self.fit_0_uncorr = fit_0   # Save uncorrected fits as attributes
                    self.fit_1_uncorr = fit_1
                    df_lookup, df_refit, fit_0, fit_1 = self.ld_lookup(so2_dat=(fit_0.params['SO2'].fit_val,
                                                                                fit_1.params['SO2'].fit_val),
                                                                       so2_dat_err=(fit_0.params['SO2'].fit_err,
                                                                                    fit_1.params['SO2'].fit_err),
                                                                       wavelengths=self.wavelengths,
                                                                       spectra=self.plume_spec_shift,
                                                                       spec_time=self.spec_time)
                    print('Fit val uncorrected: {}'.format(fit_0.params['SO2'].fit_val))
                    print('Fit val corrected: {}'.format(df_lookup['SO2'][0]))
                    # Update SO2 value for the best SO2 value we have
                    if not np.isnan(df_lookup['SO2'][0]):
                        fit_0.params['SO2'].fit_val = df_lookup['SO2'][0]

                    self.fit_0 = fit_0  # Save corrected fits
                    self.fit_1 = fit_1
                    self.applied_ld_correction = True
                    self.spec_time_last_ld = self.spec_time     # Set this spec time to last ld calculation spec time

                else:
                    # TODO I don't think this alone works - the ldf doesn't seem to change the fit result
                    # TODO instead i will still need to run the LD lookup to find so2_best which is the column density value we
                    # TODO are interested in.
                    fit_0, fit_1 = self.ldf_refit(self.wavelengths, self.plume_spec_shift, self.ldf_best)

        else:
            self.ldf_best = np.nan

        # Unpack results (either from light dilution corrected or not)
        for species in self.ref_spec_used:
            self.column_density[species] = fit_0.params[species].fit_val
            self.abs_spec_species[species] = fit_0.meas_od[species]
            self.ref_spec_fit[species] = fit_0.synth_od[species]
            self.fit_errs[species] = fit_0.params[species].fit_err
        self.abs_spec_species['Total'] = fit_0.spec
        self.ref_spec_fit['Total'] = fit_0.fit
        self.abs_spec_species['residual'] = fit_0.resid
        self.std_err = fit_0.params['SO2'].fit_err   # RMSE from residual

        # Set flag defining that data has been fully processed
        self.processed_data = True
        self.fit = fit_0     # Save fit in attribute

        if plot:
            self.fig_doas.update_plot()

    def process_dir(self, spec_dir=None, plot=False):
        """
        Processes the current directory, or the directory specified by spec_dir
        :param spec_dir:
        :return:
        """
        if spec_dir is not None:
            self.load_dir(spec_dir=spec_dir, plot=plot)

        cds = []
        times = []

        # Loop through directory plume images processing them
        for i in range(len(self.spec_dict['plume'])):
            print('Processing spectrum {} of {}'.format(i+1, len(self.spec_dict['plume'])))

            self.wavelengths, self.plume_spec_raw = load_spectrum(str(self.spec_dir / self.spec_dict['plume'][i]))
            self.spec_time = self.get_spec_time(self.spec_dict['plume'][i])

            # Get dark spectrum
            ss_id = self.spec_specs.file_ss.replace('{}', '')
            ss = self.spec_dict['plume'][i].split('_')[self.spec_specs.file_ss_loc].replace(ss_id, '')
            self.dark_spec = self.find_dark_spectrum(self.dark_dir, ss)

            # Process spectrum
            self.process_doas()

            # Update results
            times.append(self.spec_time)
            cds.append(self.column_density['SO2'])

        for cd in cds:
            print('CDs (ppmm): {:.0f}'.format(np.array(cd) / self.ppmm_conv))

        # Save results
        self.save_results()

    def reset_doas_results(self):
        """Makes empty doas results object"""
        self.results = DoasResults([], index=[], fit_errs=[], species_id='SO2')
        self.results.ldfs = []

    def add_doas_results(self, doas_dict):
        """
        Add column densities to DoasResults object, which should be already created
        Also controls removal of old doas points, if we wish to
        :param doas_dict:   dict       Containing at least keys 'column_density' and 'time'
        """
        cd = doas_dict['column_density']['SO2']
        try:
            cd_err = doas_dict['std_err']
        except KeyError:
            cd_err = np.nan

        with self.lock:
            # Faster append method - seems to work
            self.results.loc[doas_dict['time']] = cd
            if isinstance(self.results.fit_errs, list):
                self.results.fit_errs.append(cd_err)
            elif isinstance(self.results.fit_errs, np.ndarray):
                self.results.fit_errs = np.append(self.results.fit_errs, cd_err)
            else:
                print('ERROR! Unrecognised datatype for ifit fit errors')

            # Light dilution
            try:
                ldf = doas_dict['LDF']
            except KeyError:
                ldf = np.nan

            # If there is no ldf attribute, fill it with nans and then set the most recent value to LDF
            if not hasattr(self.results, 'ldfs'):
                self.results.ldfs = [np.nan] * len(self.results.fit_errs)
                self.results.ldfs[-1] = ldf
            elif isinstance(self.results.ldfs, list):
                self.results.ldfs.append(ldf)
            elif isinstance(self.results.ldfs, np.ndarray):
                self.results.ldfs = np.append(self.results.ldfs, ldf)

    def rem_doas_results(self, time_obj, inplace=False):
        """
        Remove DOAS result values from time series
        :param time_obj:  datetime.datetime     Any value equal to or earlier than this time will be removed
        :param inplace:     bool
                            If False, the new cut array is returned. If True, the self.results array is overwritten
                            to contain the new cut data
        :return:
        """
        indices = [x for x in self.results.index if x < time_obj]
        fit_err_idxs = self.results.index >= time_obj
        fit_errs = np.array(list(compress(self.results.fit_errs, fit_err_idxs)))
        ldfs = np.array(list(compress(self.results.ldfs, fit_err_idxs)))
        if inplace:
            # Note this function is used in PyplisWorker and self.lock is acquired there, so I don't
            # need to acquire it directly in this function (if we do it would freeze the program.
            with self.lock:
                self.results.drop(indices, inplace=True)
                self.results.fit_errs = fit_errs
                self.results.ldfs = ldfs
            results = None
        else:
            results = DoasResults(self.results.drop(indices, inplace=False))
            results.fit_errs = fit_errs
            results.ldfs = ldfs

        return results

    def make_doas_results(self, times, column_densities, stds=None, ldfs=None, species='SO2'):
        """
        Makes pydoas DOASResults object from timeseries
        :param times:   arraylike           Datetimes of column densities
        :param column_densities: arraylike  Column densities
        :param stds:    arraylike           Standard errors in the column density values
        :param ldfs:    array-like          Light dilution factors
        :param species: str                 Gas species
        """
        # If we have a low value we can assume it is in ppm.m (arbitrary deifnition but it should hold for almost every
        # case). So then we need to convert to molecules/cm
        doas_results = DoasResults(column_densities, index=times, fit_errs=stds, species_id=species)

        # Created ldfs attribute which holds light dilution factors
        if ldfs is not None:
            doas_results.ldfs = ldfs
        else:
            doas_results.ldfs = [np.nan] * len(stds)
        return doas_results
 
    def load_results(self, filename=None, plot=True):
        """
        Loads DOAS results from csv file
        :param filename:    str     Full path to file to be loaded. If None, a prompt is given to select file
        :param plot:        bool    If True, attempt to update time series plot of results
        """
        if filename is None:
            filename = filedialog.askopenfilename(title='Select DOAS results file',
                                                  initialdir=str(self.spec_dir), filetypes=(('csv', '*.csv'),
                                                                                       ('All files', '*.*')))
            if not filename:
                return

        # Load results
        df = pd.read_csv(filename)

        # Reset results
        self.reset_self()

        # Unpack results into DoasResults object
        res = df['Column density'].astype(float).squeeze()
        try:
            res.index = [datetime.datetime.strptime(x, '%Y-%m-%d %H:%M:%S') for x in df['Time']]
        except Exception:
            res.index = [datetime.datetime.strptime(x, '%d/%m/%Y %H:%M:%S') for x in df['Time']]
        self.results = DoasResults(res, species_id='SO2')
        self.results.fit_errs = df['CD error'].astype(float)
        self.results.ldfs = df['LDF'].astype(float)

        # Plot results if requested
        if plot:
            if self.fig_series is not None:
                self.fig_series.update_plot()

    def start_processing_threadless(self, spec_dir=None):
        """
        Process spectra already in a directory, without entering a thread - this means that the _process_loop
        function can update the plots wihtout going through the main thread in PyplisWorker
        """
        if spec_dir is not None:
            self.spec_dir = Path(spec_dir)

        # Flag that we are running processing outside of thread
        self.processing_in_thread = False

        # Reset self
        self.reset_self()

        # Get all files
        spec_files = [f for f in os.listdir(self.spec_dir) if '.npy' in f]

        # Sort files alphabetically (which will sort them by time due to file format)
        spec_files.sort()

        # Extract clear spectra if they exist. If not, the first file is assumed to be the clear spectrum
        clear_spec = [f for f in spec_files if self.spec_specs.file_type['clear'] + '.npy' in f]
        plume_spec = [f for f in spec_files if self.spec_specs.file_type['meas'] + '.npy' in f]

        # Loop through all files and add them to queue
        for file in clear_spec:
            self.q_spec.put(str(self.spec_dir / file))
        for file in plume_spec:
            self.q_spec.put(str(self.spec_dir / file))

        # Add the exit flag at the end, to ensure that the process_loop doesn't get stuck waiting on the queue forever
        self.q_spec.put(self.STOP_FLAG)

        # Begin processing
        self._process_loop(continuous_save=False)

    def _process_loop(self, continuous_save=True):
        """
        Main process loop for doas
        :param continuous_save: bool    If True, data is saved every hour, otherwise all data is saved at the end of
            processing. Continuous save is set to False when post-processing DOAS in a non-continuous manner, just
            processing a single directory. May always want continuous save though, so think about if I want this...
        :return:
        """
        print('IFit worker: Entering new processing loop')
        # Setup which we don't need to repeat once in the loop (optimising the code a little)
        ss_str = self.spec_specs.file_ss.replace('{}', '')

        while True:
            # See if we are wanting an early exit
            try:
                ans = self.q_stop.get(block=False)
                if ans == self.STOP_FLAG:
                    break
            except queue.Empty:
                pass

            # Blocking wait for new file
            pathname = self.q_spec.get(block=True)
            print('IFit worker processing thread: got new file: {}'.format(pathname))

            # Close thread if requested with 'exit' command
            if pathname == self.STOP_FLAG:
                # Update plot at end if we haven't been updating it as we go - this should speed up processing as plotting takes a long time
                if self.fig_series is not None and not self.plot_iter:
                    self.fig_series.update_plot()
                
                # I think I only need to do this if not continuous_save
                if not continuous_save:
                    self.save_results()

                break

            spec_type = self.get_spec_type(pathname)

            if spec_type == self.spec_specs.file_type['meas'] or spec_type == self.spec_specs.file_type['test'] or \
                    self.spec_specs.file_type['cal'] in spec_type:
                #print('IFitWorker: processing spectrum: {}'.format(pathname))
                # Extract filename and create datetime object of spectrum time
                working_dir, filename = os.path.split(pathname)
                self.spec_dir = Path(working_dir)     # Update working directory to where most recent file has come from

                spec_time = self.get_spec_time(filename)

                if not self.first_spec and spec_time.day != self.spec_time.day:
                    print("new day found")
                    self.reset_self()

                if self.first_spec:
                    # Set output dir
                    self.set_output_dir(working_dir)
                    # Save processing params
                    self.save_doas_params()
                    header = True

                self.spec_time = self.get_spec_time(filename)

                # Extract shutter speed
                ss_full_str = filename.split('_')[self.spec_specs.file_ss_loc]
                ss = int(ss_full_str.replace(ss_str, ''))

                # Find dark spectrum with same shutter speed
                self.dark_spec = self.find_dark_spectrum(self.dark_dir, ss)

                # Load spectrum
                self.wavelengths, self.plume_spec_raw = load_spectrum(pathname)

                # Update spectra as soon as we have acquired them (don't wait to process as this may take time)
                if self.fig_spec is not None:
                    self.fig_spec.update_dark()
                    self.fig_spec.update_plume()

                time_1 = time.time()
                self.process_doas()
                print('IFit Worker: Time taken to process {}: {}'.format(pathname, time.time() - time_1))

                # Gather all relevant information and spectra and pass it to PyplisWorker
                processed_dict = {'processed': True,             # Flag whether this is a complete, processed dictionary
                                  'time': self.spec_time,
                                  'filename': pathname,             # Filename of processed spectrum
                                  'dark': self.dark_spec,           # Dark spectrum used (raw)
                                  'clear': self.clear_spec_raw,     # Clear spectrum used (raw)
                                  'plume': self.plume_spec_raw,     # Plume spectrum used (raw)
                                  'abs': self.abs_spec_species,     # Absorption spectrum
                                  'ref': self.ref_spec_fit,         # Reference spectra (scaled)
                                  'std_err': self.std_err,          # Standard error of fit
                                  'LDF': self.ldf_best,              # Light dilution factor
                                  'column_density': self.column_density}    # Column density

                # Update results object
                self.add_doas_results(processed_dict)

                # Pass data dictionary to PyplisWorker queue (might not need to do this if I hold all the data here
                if self.processing_in_thread:
                    self.q_doas.put(processed_dict)

                # Update doas plot
                if self.fig_doas is not None:
                    self.fig_doas.update_plot()
                if self.fig_series is not None and self.plot_iter:
                    self.fig_series.update_plot()

                # Save all results if we are on the 0 or 30th minute of the hour
                if continuous_save:
                    self.save_results(save_last = True, header = header)
                    header = False

                if self.first_spec:
                    self.first_spec = False

                #print('IFit worker: Processed file: {}'.format(filename))

            elif spec_type == self.spec_specs.file_type['dark']:
                print('IFitWorker: got dark spectrum: {}'.format(pathname))
                # If dark spectrum, we load it into
                self.load_dark_spec(pathname)
                self.fig_spec.update_dark()
            elif spec_type == self.spec_specs.file_type['clear']:
                print('IFitWorker: got dark spectrum: {}'.format(pathname))
                # If dark spectrum, we load it into
                self.load_clear_spec(pathname)
                self.fig_spec.update_clear()
            else:
                print('IFitWorker: spectrum type not recognised: {}'.format(pathname))

    def stop_sequence_processing(self):
        """Stops processing a sequence"""
        self.q_stop.put(self.STOP_FLAG)

    def start_watching(self, directory, recursive=True):
        """
        Setup directory watcher for images - note this is not for watching spectra - use DOASWorker for that
        Also starts a processing thread, so that the images which arrive can be processed
        """
        if self.watching:
            print('IFit worker: Already watching for spectra: {}'.format(self.transfer_dir))
            print('IFit worker: Please stop watcher before attempting to start new watch. '
                  'This isssue may be caused by having manual acquisitions running alongside continuous watching')
            return
        self.watcher = create_dir_watcher(directory, recursive, self.directory_watch_handler)
        self.watcher.start()
        self.transfer_dir = directory
        self.watching = True
        print('IFit worker: Watching {} for new spectra'.format(self.transfer_dir[-30:]))

        # Start the processing thread
        self.start_processing_thread()

    def stop_watching(self):
        """Stop directory watcher and end processing thread"""
        if self.watching:
            if self.watcher is not None:
                self.watcher.stop()
                print('Stopped watching {} for new images'.format(self.transfer_dir[-30:]))
                self.watching = False

                # Stop processing thread when we stop watching the directory
                self.q_spec.put(self.STOP_FLAG)
            else:
                print('No directory watcher to stop')
        else:
            print('IFit worker: Watching was already stopped')

    def directory_watch_handler(self, pathname, t):
        """Handles new spectra passed from watcher"""
        _, ext = os.path.splitext(pathname)
        if "Processed" in pathname or ext != self.spec_specs.file_ext:
            return

        # Wait until lockfile is removed
        pathname_lock = pathname.replace(ext, '.lock')
        while os.path.exists(pathname_lock):
            time.sleep(0.5)

        print('IFit worker: New file found {}'.format(pathname))
        # Pass path to queue
        self.q_spec.put(pathname)

    # =================================================
    # IFIT functions
    # =================================================
    def update_analyser(self):
        """
        Updates ifit analyser
        This should be called everytime the fit window is changed.
        Instrument is stray-light corrected prior to analyser to ignore this flag now
        NOTE: I cannot just adjust the fit_window attribute as the model is generated
        """
        # TODO perhaps requst ben adds an update fit window func to update the analyser without creating a new object
        if not self.include_ils_fit and self.ils_path is not None:
            self.remove_ils_params()
            self.analyser = Analyser(params=self.params,
                                     fit_window=[self._start_fit_wave_init, self._end_fit_wave_init],
                                     frs_path=self.frs_path,
                                     stray_flag=False,      # We stray correct prior to passing spectrum to Analyser
                                     dark_flag=False,
                                     ils_type='File',
                                     ils_path=self.ils_path)
        else:
            # Add ils fitting params if we don't have our own ILD
            for key in self.ils_params:
                self.params.add(key, value=self.ils_params[key], vary=True)
            self.analyser = Analyser(params=self.params,
                                     fit_window=[self._start_fit_wave_init, self._end_fit_wave_init],
                                     frs_path=self.frs_path,
                                     # ils_type=None,
                                     stray_flag=False,      # We stray correct prior to passing spectrum to Analyser
                                     dark_flag=False)

    def remove_ils_params(self):
        """
        Removes ILS parameters from self.params. This is done as when these parameters are included, the analyser fit
        errors seem to just be inf.
        :return:
        """
        # Update params to not include ILS fitting params, as this seems to stop the fit from generating fit errors
        for key in self.ils_params:
            try:
                self.params.pop(key)
            except KeyError:
                pass

    def load_ils(self, ils_path):
        """Load ils from path"""
        self.ils_path = ils_path
        self.update_analyser()

        # Load ILS
        self.ILS_wavelengths, self.ILS = np.loadtxt(ils_path, unpack=True)

        # Force updating of ld analysers to use new ILS
        self.update_ld_analysers(force_both=True)
        print('Updating ILS. Light dilution analysers will be updated. This could cause issues if lookup grids'
              'were generated with a different ILS. Please ensure ILS represents the lookup grids currently in use')

    def update_ils(self):
        """Updates ILS in Analyser object for iFit (code taken from __init__ of Analyser, this should work..."""
        grid_ils = np.arange(self.ILS_wavelengths[0], self.ILS_wavelengths[-1], self.analyser.model_spacing)
        ils = griddata(self.ILS_wavelengths, self.ILS, grid_ils, 'cubic')
        self.analyser.ils = ils / np.sum(ils)
        self.analyser.generate_ils = False

    def update_ld_analysers(self, force_both=False):
        """
        Updates the 2 fit window analysers based on current fit window definitions. This could be invoked by a button to
        prevent it being run every time the fit window is change, saving time - preventing lag in the GUI. Should only
        need to update this every time the light dilution curve generator is run, so could do it then
        :return:
        """
        # Only create new objects if the old ones aren't the as expected
        if force_both or self.analyser0 is None or self.start_fit_wave != self.analyser0.fit_window[0] \
                or self.end_fit_wave != self.analyser0.fit_window[1]:
            self.analyser0 = Analyser(params=self.params, fit_window=[self.start_fit_wave, self.end_fit_wave],
                                 frs_path=self.frs_path, stray_flag=False, dark_flag=False, ils_type='File',
                                 ils_path=self.ils_path)

        if force_both or self.analyser1 is None or self.start_fit_wave_ld != self.analyser1.fit_window[0] \
                or self.end_fit_wave_ld != self.analyser1.fit_window[1]:
            self.analyser1 = Analyser(params=self.params, fit_window=[self.start_fit_wave_ld, self.end_fit_wave_ld],
                                 frs_path=self.frs_path, stray_flag=False, dark_flag=False, ils_type='File',
                                 ils_path=self.ils_path)

    def update_grid(self, max_ppmm, increment=20):
        """Updates ppmm resolution for light dilution lookup grid"""
        self.grid_max_ppmm = max_ppmm
        self.grid_increment_ppmm = increment
        new_so2_grid_ppmm = np.arange(0, max_ppmm, increment)
        if not np.array_equal(self.so2_grid_ppmm, new_so2_grid_ppmm):
            print('Changing SO2 grid for light dilution correction. If preloading grids, ensure both match this grid.')
        self.so2_grid_ppmm = new_so2_grid_ppmm
        self.so2_grid = np.multiply(self.so2_grid_ppmm, self.ppmm_conversion)

    def update_grid_ldf(self, increment):
        """Updates ldf range and resolution for light dilution lookup grid"""
        self.ldf_grid = np.arange(0, 1, increment)

    def light_dilution_curve_generator(self, wavelengths, spec, spec_date=datetime.datetime.now(), is_corr=True,
                                       ldf_lims=[0, 1], ldf_step=0.01, so2_lims=[0, 1e19], so2_step=5e17):
        """
        Generates light dilution curves from the clear spectrum it is passed. Based on Varnam et al. (2020).
        :param wavelengths:
        :param spec:
        :param spec_date:
        :param is_corr:         bool    Flags if clear spectrum is corrected for stray light and dark current.
                                        If False, the correction is applied here
        :return:
        """

        # TODO FOR SOME REASON THIS ISN@T WORKING PROPERLY - JUST GENERATING STRAIGHT LINES
        # TODO NEED TO WORK OUT WHAT IS WRONG!!

        # TODO need to get all of the options to work - SO2 step etc

        if not is_corr:
            self.clear_spec_raw = spec

            # Ensure we have updated the pixel space of for stray light window - simply setting property runs update
            self.start_stray_wave = self.start_stray_wave
            self.end_stray_wave = self.end_stray_wave

            # Correct clear spectrum and then reassign it to spec
            self.dark_corr_spectra()
            self.stray_corr_spectra()
            spec = self.clear_spec_corr

        # Generate grids
        self.so2_grid = np.arange(so2_lims[0], so2_lims[1]+so2_step, so2_step)
        self.ldf_grid = np.arange(ldf_lims[0], ldf_lims[1]+ldf_step, ldf_step)

        # Create generator that encompasses full fit window
        pad = 1
        analyser = Analyser(params=self.params,
                            fit_window=[self.start_fit_wave - pad, self.end_fit_wave_ld + pad],
                            frs_path=self.frs_path,
                            stray_flag=False,      # We stray correct prior to passing spectrum to Analyser
                            dark_flag=False,
                            ils_type='File',
                            ils_path=self.ils_path)

        analyser.params.add('LDF', value=0.0, vary=False)

        ld_results = generate_ld_curves(analyser, [wavelengths, spec],
                                        wb1=[self.start_fit_wave, self.end_fit_wave],
                                        wb2=[self.start_fit_wave_ld, self.end_fit_wave_ld],
                                        so2_lims=so2_lims, so2_step=so2_step, ldf_lims=ldf_lims, ldf_step=ldf_step)

        num_rows = ld_results.shape[0]
        ldf = np.zeros(num_rows)
        so2 = np.zeros(num_rows)
        ifit_so2_0 = np.zeros(num_rows)
        ifit_err_0 = np.zeros(num_rows)
        ifit_so2_1 = np.zeros(num_rows)
        ifit_err_1 = np.zeros(num_rows)
        for i in range(num_rows):
            # TODO unpack the data into variables - needs to be in the correct format for lookup tables so may need a bit of thought
            # TODO unpack the data into variables - needs to be in the correct format for lookup tables so may need a bit of thought
            ldf[i] = ld_results[i][0]
            so2[i] = ld_results[i][1]
            ifit_so2_0[i] = ld_results[i][2]
            ifit_err_0[i] = ld_results[i][3]
            ifit_so2_1[i] = ld_results[i][4]
            ifit_err_1[i] = ld_results[i][5]
            print('LDF: {}\tSO2 real: {}\tSO2 window 1: {}\tSO2 window 2: {}'.format(ldf[i], so2[i], ifit_so2_0[i], ifit_so2_1[i]))

        # Reshape using column-major following how the array is assembled in generate_ld_curves
        ldf = ldf.reshape((len(self.so2_grid), len(self.ldf_grid)), order='F')
        so2 = so2.reshape((len(self.so2_grid), len(self.ldf_grid)), order='F')
        ifit_so2_0 = ifit_so2_0.reshape((len(self.so2_grid), len(self.ldf_grid)), order='F')
        ifit_err_0 = ifit_err_0.reshape((len(self.so2_grid), len(self.ldf_grid)), order='F')
        ifit_so2_1 = ifit_so2_1.reshape((len(self.so2_grid), len(self.ldf_grid)), order='F')
        ifit_err_1 = ifit_err_1.reshape((len(self.so2_grid), len(self.ldf_grid)), order='F')

        # --------------------
        # Save lookup tables
        # --------------------
        # Define filenames
        date_str = spec_date.strftime(self.spec_specs.file_datestr)
        filename_0 = '{}_ld_lookup_{}-{}_0-{}-{}ppmm_ldf-0-1-{}.npy'.format(date_str, int(np.round(self.start_fit_wave)),
                                                                             int(np.round(self.end_fit_wave)),
                                                                             self.grid_max_ppmm, self.grid_increment_ppmm,
                                                                             ldf_step)
        filename_1 = '{}_ld_lookup_{}-{}_0-{}-{}ppmm_ldf-0-1-{}.npy'.format(date_str, int(np.round(self.start_fit_wave_ld)),
                                                                             int(np.round(self.end_fit_wave_ld)),
                                                                             self.grid_max_ppmm, self.grid_increment_ppmm,
                                                                             ldf_step)
        file_path_0 = os.path.join(FileLocator.LD_LOOKUP, filename_0)
        file_path_1 = os.path.join(FileLocator.LD_LOOKUP, filename_1)

        # Combine fit and error arrays
        lookup_0 = np.array([ifit_so2_0, ifit_err_0])
        lookup_1 = np.array([ifit_so2_1, ifit_err_1])

        # Save files
        print('Saving light dilution grids: {}, {}'.format(file_path_0, file_path_1))
        np.save(file_path_0, lookup_0)
        np.save(file_path_1, lookup_1)

        # Load in lookups
        for i, file in enumerate([file_path_0, file_path_1]):
            self.load_ld_lookup(file, fit_num=i)

    def load_ld_lookup(self, file_path, fit_num=0, use_new_window=False):
        """
        Loads lookup table from file
        :param file_path:   str     Path to lookup table file
        :param fit_num:     int     Either 0 or 1, defines whether this should be set to the 0 or 1 window of the object
        :param use_new_window   bool    If False, we revert back to the previous fit window after loading in the LD data
        :return:
        """
        print('IFitWorker: Loading light dilution lookup grid: {}'.format(file_path))

        dat = np.load(file_path)
        x, y = dat  # unpack data into cd and error grids
        setattr(self, 'ifit_so2_{}'.format(fit_num), x)
        setattr(self, 'ifit_err_{}'.format(fit_num), y)
        setattr(self, 'ifit_so2_{}_path'.format(fit_num), file_path)

        # Extract grid info from filename
        filename = os.path.split(file_path)[-1]
        fit_windows, grid, ldf_grid = filename.split('_')[-3:]

        # Older ldf grids don't include ldf info so need rearranging (then we will use old settings)
        has_ldf_incr = True
        if 'ppmm' in ldf_grid:
            fit_windows = grid
            grid = ldf_grid
            has_ldf_incr = False

        grid = grid.split('ppmm')[0]
        grid_max_ppmm, grid_increment_ppmm = grid.split('-')[-2:]
        self.update_grid(int(grid_max_ppmm), int(grid_increment_ppmm))

        if has_ldf_incr:
            grid_increment_ldf = ldf_grid.split('-')[-1].split(self.spec_specs.file_ext)[0]
            grid_increment_ldf = float(grid_increment_ldf)
        else:
            grid_increment_ldf = 0.005      # Old setting was always this
        self.update_grid_ldf(grid_increment_ldf)

        if not use_new_window:
            start_wave_old, end_wave_old = self.start_fit_wave, self.end_fit_wave

        # Fit window update
        start_fit_wave, end_fit_wave = fit_windows.split('-')
        if fit_num == 0:
            self.start_fit_wave, self.end_fit_wave = int(start_fit_wave), int(end_fit_wave)
        elif fit_num == 1:
            self.start_fit_wave_ld, self.end_fit_wave_ld = int(start_fit_wave), int(end_fit_wave)

        # Update analysers with fit window settings
        self.update_ld_analysers()

        # Revert back to old fitting windows
        if not use_new_window:
            self.start_fit_wave, self.end_fit_wave = start_wave_old, end_wave_old

    def ld_lookup(self, so2_dat, so2_dat_err, wavelengths, spectra, spec_time):
        """
        Performs lookup on currently loaded table, to find the best estimate of SO2 and light dilution factor

        :param so2_dat:     array-like
            SO2 data to lookup. If single tuple the function will convert to array of tuple. NOTE: SO2 data should be an
            SO2 data to lookup. If single tuple the function will convert to array of tuple. NOTE: SO2 data should be an
            iterable of tuples. Each tuple (x_1, x_2) represents one spectrum retrieval from the 2 separate fit windows.
            i.e. each spectrum provides 2 SO2 column densities, and this is what should be provided here
        :param so2_dat_err  array-like
            Corresponding so2 errors for above so2 data
        :param wavelengths: array-like
            Contains arrays of wavelength data - used for final refitting of spectrum.
        :param spectra:     array-like
            Contains arrays of spectra. Data corresponds to associated index of so2_dat
        :param spec_time    array-like
            Contains array of spectra times.
        :return:
        """

        try:
            _ = [x for x in so2_dat[0]]
        except TypeError:
            so2_dat = np.array([so2_dat])
        try:
            _ = [x for x in so2_dat_err[0]]
        except TypeError:
            so2_dat_err = np.array([so2_dat_err])
        try:
            _ = [x for x in wavelengths[0]]
        except TypeError:
            wavelengths = np.array([wavelengths])
        try:
            _ = [x for x in spectra[0]]
        except TypeError:
            spectra = np.array([spectra])
        try:
            _ = [x for x in spec_time[0]]
        except TypeError:
            spec_time = np.array([spec_time])

        # Add light dilution parameter to analyser
        self.analyser0.params.add('LDF', value=0.0, vary=False)
        self.analyser1.params.add('LDF', value=0.0, vary=False)

        # Make polygons out of curves
        indices, polygons = lookup.create_polygons(self.ifit_so2_0, self.ifit_so2_1)

        # Reshape polygon object to enable STRtrees
        poly_shape = polygons.shape
        shaped_polygons = polygons.reshape(poly_shape[0]*poly_shape[1]*2, 3, 2)
        shaped_indices = indices.reshape(poly_shape[0]*poly_shape[1]*2, 3)

        # Record dimensions of curve array
        shape = np.shape(self.ifit_so2_0)

        # List column names (2 DFs: one for grid search of LDF one for refit using LDF)
        col_names = ('Number', 'SO2_0', 'SO2_1', 'SO2', 'SO2_min', 'SO2_max', 'LDF', 'LDF_min', 'LDF_max')
        col_names_refit = ('Number', 'time', 'LDF', 'SO2_0', 'SO2_0_err', 'SO2_1', 'SO2_1_err')

        n_spec = np.arange(len(so2_dat))

        # Create dataframe
        results_df = pd.DataFrame(index=n_spec, columns=col_names)
        results_refit = pd.DataFrame(index=n_spec, columns=col_names_refit)

        # Use shapely objects to improve speed
        points_shapely = [Point(point) for point in so2_dat]

        # Ignore IllegalArgumentException on this line
        poly_shapely = [Polygon(poly) for poly in shaped_polygons]

        # Create dictionary to index point list for faster querying
        index_by_id = dict((id(poly), i) for i, poly in enumerate(poly_shapely))

        # Create STRtree
        tree = STRtree(poly_shapely)

        for i, point in enumerate(so2_dat):
            print('Evaluating light dilution for spectrum: {}'.format(spec_time[i].strftime("%Y-%m-%d %H:%M:%S")))

            # Extract error and shapely point on current loop
            point_shapely = points_shapely[i]
            point_err = so2_dat_err[i]

            # =========================================================================
            # Calculate uncertainty
            # =========================================================================
            try:
                point_args, x_idx, y_idx = lookup.calc_uncertainty(point, point_err, self.ifit_so2_0, self.ifit_so2_1)

                so2_min, so2_max = self.so2_grid[x_idx]
                ldf_min, ldf_max = self.ldf_grid[y_idx]

            except:
                so2_min, so2_max = np.nan, np.nan
                ldf_min, ldf_max = np.nan, np.nan

            # =========================================================================
            # Calculate best guess
            # =========================================================================
            answers, bary_coords, answer_flag = lookup.calc_value(point_shapely, tree, polygons,
                                                                  shaped_indices, index_by_id)

            # Make sure that only a single answer was found.
            if answer_flag == 'Single':
                answer = answers[0]
                bary_coord = bary_coords[0]

                # Find vertices of triangle containing point
                vertices_so2 = polygons[(answer[0], answer[1], answer[2])]
                vertices_so2 = np.vstack((vertices_so2, vertices_so2[0]))

                # Extract triangle index to find vertices
                j, k = answer[0], answer[1]
                if answer[2] == 0:
                    # Create polygon corners for triangle type a
                    vertices_model = np.array([[self.so2_grid[j], self.ldf_grid[k]],
                                               [self.so2_grid[j+1], self.ldf_grid[k]],
                                               [self.so2_grid[j], self.ldf_grid[k+1]]])
                else:
                    # Create polygon corners for triangle type b
                    vertices_model = np.array([[self.so2_grid[j+1], self.ldf_grid[k]],
                                               [self.so2_grid[j+1], self.ldf_grid[k+1]],
                                               [self.so2_grid[j], self.ldf_grid[k+1]]])

                # Create best guess using the barycentric coordinates
                so2_best, ldf_best = np.sum(vertices_model.T * bary_coords[0], axis=1)

                # Check that for both ldf and so2, min <= best <= max
                if so2_max < so2_best:so2_max = so2_best
                if so2_min > so2_best:so2_min = so2_best
                if ldf_max < ldf_best:ldf_max = ldf_best
                if ldf_min > ldf_best:ldf_min = ldf_best

            # If no anaswer is found then the uncorrected SO2 SCDs lie outside graph
            # Examine location of the point to determine best way forward
            elif answer_flag == 'None':

                # Check if point is below error zero on either uncorrected SO2 SCD
                if (point[0] < -(np.mean(2*point_err[0])) or
                        point[1] < -(np.mean(2*point_err[1]))):
                    so2_best = np.nan
                    ldf_best = np.nan

                else:
                    # Give undefined best estimate if error range is entire dataset
                    if so2_min == np.nan or (so2_min == 0 and so2_max == self.so2_grid[-1]):
                        so2_best = np.nan

                    # Set SO2 to average of the maximum and minimum error value
                    else:
                        so2_best = np.mean((so2_min, so2_max))

                    # If 306 is bigger than 312, then set best ldf guess to 0
                    if point[0] > point[1]:
                        ldf_best = 0.0

                    # If 306 is smaller than 312 and no answer, LDF must be large or
                    # outside modelled data range
                    else:
                        ldf_best = 1.0

            # If data point is within error of zero, give an undefined SO2
            if np.logical_or((point[0] - 2 * point_err[0] < 0), (point[1] - 2 * point_err[1] < 0)):
                so2_best = np.nan
                ldf_best = np.nan

            # Combine answers into a single row, which will then go to an output .csv
            row = [i, point[0], point[1], so2_best, so2_min, so2_max, ldf_best, ldf_min, ldf_max]
            results_df.loc[i] = row

            # =============================================================
            # Refit using the best LDF (following refit.py)
            # =============================================================
            # TODO - I'm not sure this actually changes anyuthing so may just be unneccesary extra processing
            if np.isnan(ldf_best):
                # Change analyser values
                self.analyser0.params['LDF'].set(value=0)
                self.analyser1.params['LDF'].set(value=0)
            else:
                # Change analyser values
                self.analyser0.params['LDF'].set(value=ldf_best)
                self.analyser1.params['LDF'].set(value=ldf_best)
            print('LDF: {}'.format(self.analyser0.params['LDF'].value))

            # Fit spectrum for in 2 fit windows
            fit0 = self.analyser0.fit_spectrum([wavelengths[i], spectra[i]], calc_od=['SO2', 'Ring', 'O3'],
                                               update_params=False)

            fit1 = self.analyser1.fit_spectrum([wavelengths[i], spectra[i]], calc_od=['SO2', 'Ring', 'O3'],
                                               update_params=False)
            self.ldf_best = ldf_best
            row = [i, spec_time[i], ldf_best]
            row += [fit0.params['SO2'].fit_val, fit0.params['SO2'].fit_err]
            row += [fit1.params['SO2'].fit_val, fit1.params['SO2'].fit_err]
            results_refit.loc[i] = row

        return results_df, results_refit, fit0, fit1

    def ldf_refit(self, wavelengths, spectrum, ldf):
        """
        Runs ifit with ldf defined. Useful if we don't want to calculate a new LDF for every single data point.
        This will save time. i.e. can check when last LDF was calculated and if it was recently you can pass it to
        this rather than running ld_lookpup. ASSUMING LDF DOESN'T CHANGE RAPIDLY IN TIME
        """
        # TODO I don't think this alone works - the ldf doesn't seem to change the fit result
        # TODO instead i will still need to run the LD lookup to find so2_best which is the column density value we
        # TODO are interested in.
        if np.isnan(ldf):
            # Change analyser values
            self.analyser0.params['LDF'].set(value=0)
            self.analyser1.params['LDF'].set(value=0)
        else:
            # Change analyser values
            self.analyser0.params['LDF'].set(value=ldf)
            self.analyser1.params['LDF'].set(value=ldf)

        # Fit spectrum for in 2 fit windows
        fit0 = self.analyser0.fit_spectrum([wavelengths, spectrum], calc_od=['SO2', 'Ring', 'O3'],
                                           update_params=False)

        fit1 = self.analyser1.fit_spectrum([wavelengths, spectrum], calc_od=['SO2', 'Ring', 'O3'],
                                           update_params=False)

        self.ldf_best = ldf
        return fit0, fit1
<<<<<<< HEAD
    
    @staticmethod
    def get_args():
        parser = argparse.ArgumentParser(description='Process spectra using iFit')
        parser.add_argument('-c', '--config', type=str, help='Path to configuration file', default=None)
        parser.add_argument('--frs_path', type=str, help='Path to FRS file', default='./pycam/doas/calibration/sao2010.txt')
        parser.add_argument('--doas_out_dir', type=str, help='Directory to save DOAS results', default=None)
        return parser.parse_args()
=======

if __name__ == '__main__':
    # Calibration paths
    ils_path = './pycam/doas/calibration/2019-07-03_302nm_ILS.txt'
    # ils_path = './calibration/2019-07-03_313nm_ILS.txt'
    frs_path = './pycam/doas/calibration/sao2010.txt'
    ref_paths = {'SO2': {'path': './pycam/doas/calibration/SO2_295K.txt', 'value': 1.0e16},  # Value is the inital estimation of CD
                 'O3': {'path': './pycam/doas/calibration/O3_223K.txt', 'value': 1.0e19},
                 'Ring': {'path': './pycam/doas/calibration/Ring.txt', 'value': 0.1}
                 }

    # ref_paths = {'SO2': {'path': 'C:/Users/tw9616/Documents/PostDoc/Permanent Camera/PyCamPermanent/pycam/doas/calibration/Vandaele (2009) x-section in wavelength.txt', 'value': 1.0e16},
    # 'O3': {'path':     'C:/Users/tw9616/Documents/PostDoc/Permanent Camera/PyCamPermanent/pycam/doas/calibration/Serdyuchenko_O3_223K.txt', 'value': 1.0e19},
    # 'Ring': {'path': '../iFit/Ref/Ring.txt', 'value': 0.1}
    # }

    # Spectra path
    spec_path = './pycam/tests/test_data/test_spectra/'

    # Create ifit object
    ifit_worker = IFitWorker(frs_path=frs_path, species=ref_paths, dark_dir=spec_path)
    ifit_worker.load_ils(ils_path)  # Load ILS

    # Update fit wavelengths
    ifit_worker.start_fit_wave = 312
    ifit_worker.end_fit_wave = 320

    # Process directory
    ifit_worker.process_dir(spec_dir=spec_path)
    # ifit_worker.start_processing_threadless(spec_dir=spec_path)

    # ------------
    # Plotting
    # ------------
    # Make the figure and define the subplot grid
    fig = plt.figure(figsize=[10, 6.4])
    gs = GridSpec(2, 2)

    # Define axes
    ax0 = fig.add_subplot(gs[0, 0])
    ax1 = fig.add_subplot(gs[1, 0])
    ax2 = fig.add_subplot(gs[0, 1])
    ax3 = fig.add_subplot(gs[1, 1])

    # Define plot lines
    l0, = ax0.plot([], [], 'C0x-')  # Measured spectrum
    l1, = ax0.plot([], [], 'C1-')   # Model fit

    l2, = ax1.plot([], [], 'C0x-')  # Residual

    l3, = ax2.plot([], [], 'C0x-')  # Measured OD
    l4, = ax2.plot([], [], 'C1-')   # Fit OD

    l5, = ax3.plot([], [], '-')  # Spectrum

    #
    l0.set_data(ifit_worker.fit.grid, ifit_worker.fit.spec)
    l1.set_data(ifit_worker.fit.grid, ifit_worker.fit.fit)
    l2.set_data(ifit_worker.fit.grid, ifit_worker.fit.resid)
    l3.set_data(ifit_worker.fit.grid, ifit_worker.fit.meas_od['SO2'])
    l4.set_data(ifit_worker.fit.grid, ifit_worker.fit.synth_od['SO2'])
    l5.set_data(ifit_worker.wavelengths, ifit_worker.plume_spec_corr)

    for ax in [ax0, ax1, ax2, ax3]:
        ax.relim()
        ax.autoscale_view()

    plt.pause(0.01)
    plt.tight_layout()
    plt.show()
>>>>>>> 7f42dbf5
<|MERGE_RESOLUTION|>--- conflicted
+++ resolved
@@ -1371,7 +1371,6 @@
 
         self.ldf_best = ldf
         return fit0, fit1
-<<<<<<< HEAD
     
     @staticmethod
     def get_args():
@@ -1380,75 +1379,3 @@
         parser.add_argument('--frs_path', type=str, help='Path to FRS file', default='./pycam/doas/calibration/sao2010.txt')
         parser.add_argument('--doas_out_dir', type=str, help='Directory to save DOAS results', default=None)
         return parser.parse_args()
-=======
-
-if __name__ == '__main__':
-    # Calibration paths
-    ils_path = './pycam/doas/calibration/2019-07-03_302nm_ILS.txt'
-    # ils_path = './calibration/2019-07-03_313nm_ILS.txt'
-    frs_path = './pycam/doas/calibration/sao2010.txt'
-    ref_paths = {'SO2': {'path': './pycam/doas/calibration/SO2_295K.txt', 'value': 1.0e16},  # Value is the inital estimation of CD
-                 'O3': {'path': './pycam/doas/calibration/O3_223K.txt', 'value': 1.0e19},
-                 'Ring': {'path': './pycam/doas/calibration/Ring.txt', 'value': 0.1}
-                 }
-
-    # ref_paths = {'SO2': {'path': 'C:/Users/tw9616/Documents/PostDoc/Permanent Camera/PyCamPermanent/pycam/doas/calibration/Vandaele (2009) x-section in wavelength.txt', 'value': 1.0e16},
-    # 'O3': {'path':     'C:/Users/tw9616/Documents/PostDoc/Permanent Camera/PyCamPermanent/pycam/doas/calibration/Serdyuchenko_O3_223K.txt', 'value': 1.0e19},
-    # 'Ring': {'path': '../iFit/Ref/Ring.txt', 'value': 0.1}
-    # }
-
-    # Spectra path
-    spec_path = './pycam/tests/test_data/test_spectra/'
-
-    # Create ifit object
-    ifit_worker = IFitWorker(frs_path=frs_path, species=ref_paths, dark_dir=spec_path)
-    ifit_worker.load_ils(ils_path)  # Load ILS
-
-    # Update fit wavelengths
-    ifit_worker.start_fit_wave = 312
-    ifit_worker.end_fit_wave = 320
-
-    # Process directory
-    ifit_worker.process_dir(spec_dir=spec_path)
-    # ifit_worker.start_processing_threadless(spec_dir=spec_path)
-
-    # ------------
-    # Plotting
-    # ------------
-    # Make the figure and define the subplot grid
-    fig = plt.figure(figsize=[10, 6.4])
-    gs = GridSpec(2, 2)
-
-    # Define axes
-    ax0 = fig.add_subplot(gs[0, 0])
-    ax1 = fig.add_subplot(gs[1, 0])
-    ax2 = fig.add_subplot(gs[0, 1])
-    ax3 = fig.add_subplot(gs[1, 1])
-
-    # Define plot lines
-    l0, = ax0.plot([], [], 'C0x-')  # Measured spectrum
-    l1, = ax0.plot([], [], 'C1-')   # Model fit
-
-    l2, = ax1.plot([], [], 'C0x-')  # Residual
-
-    l3, = ax2.plot([], [], 'C0x-')  # Measured OD
-    l4, = ax2.plot([], [], 'C1-')   # Fit OD
-
-    l5, = ax3.plot([], [], '-')  # Spectrum
-
-    #
-    l0.set_data(ifit_worker.fit.grid, ifit_worker.fit.spec)
-    l1.set_data(ifit_worker.fit.grid, ifit_worker.fit.fit)
-    l2.set_data(ifit_worker.fit.grid, ifit_worker.fit.resid)
-    l3.set_data(ifit_worker.fit.grid, ifit_worker.fit.meas_od['SO2'])
-    l4.set_data(ifit_worker.fit.grid, ifit_worker.fit.synth_od['SO2'])
-    l5.set_data(ifit_worker.wavelengths, ifit_worker.plume_spec_corr)
-
-    for ax in [ax0, ax1, ax2, ax3]:
-        ax.relim()
-        ax.autoscale_view()
-
-    plt.pause(0.01)
-    plt.tight_layout()
-    plt.show()
->>>>>>> 7f42dbf5
