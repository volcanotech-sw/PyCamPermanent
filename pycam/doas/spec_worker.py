# Parent class for IfitWorker and DoasWorker

import queue
import datetime
import os
import threading
import numpy as np
import pandas as pd
from pathlib import Path
from astropy.convolution import convolve
from pycam.directory_watcher import create_dir_watcher
from pycam.setupclasses import SpecSpecs
from pydoas.analysis import DoasResults
from pycam.io_py import load_spectrum
from pycam.logging.logging_tools import LoggerManager

try:
    from scipy.constants import N_A
except BaseException:
    N_A = 6.022140857e+23

class SpecWorker:
    """
    Parent class for IfitWorker and DoasWorker
    """
<<<<<<< HEAD
    def __init__(self, routine=2, species={'SO2': {'path': '', 'value': 0}}, spec_specs=SpecSpecs(), spec_dir=None, dark_dir=None,
=======
    SpecLogger = LoggerManager.add_logger("SpecWorker", "blue")
    SpecDirWatchLogger = LoggerManager.add_logger("SpecDirWatcher", "purple")

    def __init__(self, routine=2, species={'SO2': {'path': '', 'value': 0}}, spec_specs=SpecSpecs(), spec_dir='C:/', dark_dir=None,
>>>>>>> ca86e30b
                 q_doas=queue.Queue()):
        self.SpecLogger.debug("Initialising SpecWorker")
        self.routine = routine          # Defines routine to be used, either (1) Polynomial or (2) Digital Filtering
        self.spec_specs = spec_specs    # Spectrometer specifications

        self._conversion_factor = 2.663 * 1e-6  # Conversion for ppm.m into Kg m-2
        MOL_MASS_SO2 = 64.0638  # g/mol
        self.ppmm_conv = (self._conversion_factor * N_A * 1000) / (
                100 ** 2 * MOL_MASS_SO2)  # Conversion for ppm.m to molecules cm-2

        self.shift = 0                  # Shift of spectrum in number of pixels
        self.shift_tol = 0              # Shift tolerance (will process data at multiple shifts defined by tolerance)
        self.stretch = 0                # Stretch of spectrum
        self.stretch_tol = 0            # As shift_tol but for stretch
        self.stretch_adjuster = 0.0001  # Factor to scale stretch (needed if different spectrometers have different pixel resolutions otherwise the stretch applied may be in too large or too small stages)
        self.stretch_resample = 100     # Number of points to resample the spectrum by during stretching
        
        self._start_stray_wave = 293    # Wavelength space stray light window definitions
        self._end_stray_wave = 296
        self._start_fit_wave = 308       # Update fit window to more reasonable starting size (initial setting was to create a big grid
        self._end_fit_wave = 318
        self.start_fit_wave_ld = 312      # Second fit window (used in light dilution correction)
        self.end_fit_wave_ld = 322
        
        self._start_stray_pix = None    # Pixel space stray light window definitions
        self._end_stray_pix = None
        self._start_fit_pix = None  # Pixel space fitting window definitions
        self._end_fit_pix = None
        self.fit_window = None      # Fitting window, determined by set_fit_window()
        self.fit_window_ref = None  # Placeholder for shifted fitting window for the reference spectrum
        self.wave_fit = True        # If True, wavelength parameters are used to define fitting window

        self.wavelengths = None         # Placeholder for wavelengths attribute which contains all wavelengths of spectra
        self.wavelengths_cut = None     # Wavelengths in fit window
        self._dark_spec = None           # Dark spectrum
        self.dark_dict = {}             # Dictionary holding all dark spectra loaded in
        self._clear_spec_raw = None     # Clear (fraunhofer) spectrum - not dark corrected
        self._plume_spec_raw = None     # In-plume spectrum (main one which is used for calculation of SO2
        self.clear_spec_corr = None     # Clear (fraunhofer) spectrum - typically dark corrected and stray light corrected
        self.plume_spec_corr = None     # In-plume spectrum (main one which is used for calculation of SO2
        self.ref_spec = dict()          # Create empty dictionary for holding reference spectra
        self.ref_spec_interp = dict()   # Empty dictionary to hold reference spectra after sampling to spectrometer wavelengths
        self.ref_spec_conv = dict()     # Empty dictionary to hold reference spectra after convolving with ILS
        self.ref_spec_cut = dict()      # Ref spectrum cut to fit window
        self.ref_spec_ppmm = dict()   # Convolved ref spectrum scaled by ppmm_conversion factor
        self.ref_spec_filter = dict()   # Filtered reference spectrum
        self.ref_spec_fit = dict()      # Ref spectrum scaled by ppmm (for plotting)
        self.ref_spec_types = ['SO2', 'O3', 'Ring'] # List of reference spectra types accepted/expected
        self.abs_spec = None
        self.abs_spec_cut = None
        self.abs_spec_filt = None
        self.abs_spec_species = dict()  # Dictionary of absorbances isolated for individual species
        self.ILS_wavelengths = None     # Wavelengths for ILS
        self._ILS = None                # Instrument line shape (will be a numpy array)
        self._include_ils_fit = False   # Whether to include ILS as part of the fit parameters (if False, an ILS must be provided via file)
        self.processed_data = False     # Bool to define if object has processed DOAS yet - will become true once process_doas() is run

        self.start_ca = -2000  # Starting column amount for iterations
        self.end_ca = 20000  # Ending column amount for iterations
        self.vals_ca = np.arange(self.start_ca, self.end_ca+1)  # Array of column amounts to be iterated over
        self.vals_ca_cut_idxs = np.arange(0, len(self.vals_ca), 100)
        self.vals_ca_cut = self.vals_ca[self.vals_ca_cut_idxs]
        self.mse_vals_cut = np.zeros(len(self.vals_ca_cut))
        self.mse_vals = np.zeros(len(self.vals_ca))  # Array to hold mse values

        self.std_err = None
        self.column_density = dict()

        self.filetypes = dict(defaultextension='.png', filetypes=[('PNG', '*.png')])

        # ----------------------------------------------------------------------------------
        # We need to make sure that all images are dark subtracted before final processing
        # Also make sure that we don't dark subtract more than once!
        self.ref_convolved = False  # Bool defining if reference spe has been convolved - speeds up DOAS processing
        self.new_spectra = True
        self.dark_corrected_clear = False
        self.dark_corrected_plume = False
        self.stray_corrected_clear = False    # Bool defining if all necessary spectra have been stray light corrected
        self.stray_corrected_plume = False    # Bool defining if all necessary spectra have been stray light corrected

        self.have_dark = False  # Used to define if a dark image is loaded.
        self.cal_dark_corr = False  # Tells us if the calibration image has been dark subtracted
        self.clear_dark_corr = False  # Tells us if the clear image has been dark subtracted
        self.plume_dark_corr = False  # Tells us if the plume image has been dark subtracted
        # ==============================================================================================================

        # Processing loop attributes
        self.process_thread = None      # Thread for running processing loop
        self.processing_in_thread = False   # Flags whether the object is processing in a thread or in the main thread - therefore deciding whether plots should be updated herein or through pyplisworker
        self.lock = threading.Lock()        # Lock for updating self.results in a thread-safe manner
        self.q_spec = queue.Queue()     # Queue where spectra files are placed, for processing herein
        self.q_doas = q_doas
        self.watcher = None
        self.transfer_dir = None
        self.watching = False

        self._dark_dir = None
        self.dark_dir = dark_dir        # Directory where dark images are stored
        if spec_dir:
            self.spec_dir = Path(spec_dir)        # Directory where plume spectra are stored
        else:
            self.spec_dir = None
        self.spec_dict = {}             # Dictionary containing all spectrum files from current spec_dir

        # Figures
        self.fig_spec = None            # pycam.doas.SpectraPlot object
        self.fig_doas = None            # pycam.doas.DOASPlot object
        self.dir_info = None

        self.corr_light_dilution = None
        self.recal_ld_mins = None

        # Results object
        self.results = DoasResults([], index=[], fit_errs=[], species_id='SO2')
        self.save_date_fmt = '%Y-%m-%dT%H%M%S'
        self.save_freq = [0]
        self.doas_outdir = None        # Output directory for results
        self.doas_filepath = None      # Full path to results file

    @property
    def start_stray_wave(self):
        return self._start_stray_wave
    
    @start_stray_wave.setter
    def start_stray_wave(self, value):
        self._start_stray_wave = value

        # Set pixel value too, if wavelengths attribute is present
        if self.wavelengths is not None:
            self._start_stray_pix = np.argmin(np.absolute(self.wavelengths - value))

    @property
    def end_stray_wave(self):
        return self._end_stray_wave

    @end_stray_wave.setter
    def end_stray_wave(self, value):
        self._end_stray_wave = value

        # Set pixel value too, if wavelengths attribute is present
        if self.wavelengths is not None:
            self._end_stray_pix = np.argmin(np.absolute(self.wavelengths - value))

    @property
    def start_fit_wave(self):
        return self._start_fit_wave

    @start_fit_wave.setter
    def start_fit_wave(self, value):
        self._start_fit_wave = value

        # Set pixel value too, if wavelengths attribute is present
        if self.wavelengths is not None:
            self._start_fit_pix = np.argmin(np.absolute(self.wavelengths - value))

    @property
    def end_fit_wave(self):
        return self._end_fit_wave

    @end_fit_wave.setter
    def end_fit_wave(self, value):
        self._end_fit_wave = value

        # Set pixel value too, if wavelengths attribute is present
        if self.wavelengths is not None:
            self._end_fit_pix = np.argmin(np.absolute(self.wavelengths - value))

    # --------------------------------------------
    # Set spectra attributes so that whenever they are updated we flag that they have not been dark or stray corrected
    # If we have a new dark spectrum too we need to assume it is to be used for correcting spectra, so all corrected
    # spectra, both dark and stray, become invalid
    @property
    def dark_spec(self):
        return self._dark_spec

    @dark_spec.setter
    def dark_spec(self, value):
        self._dark_spec = value

        # If we have a new dark image all dark and stray corrections become invalid
        self.dark_corrected_clear = False
        self.dark_corrected_plume = False
        self.stray_corrected_clear = False
        self.stray_corrected_plume = False

    @property
    def dark_dir(self):
        return self._dark_dir

    @dark_dir.setter
    def dark_dir(self, value):
        """If dark_dir is changed we need to reset the dark_dict which holds preloaded dark specs"""
        self.dark_dict = {}
        self._dark_dir = value
        self.SpecLogger.debug(f'Dark spectra directory set: {self.dark_dir}')

    @property
    def clear_spec_raw(self):
        return self._clear_spec_raw

    @clear_spec_raw.setter
    def clear_spec_raw(self, value):
        self._clear_spec_raw = value
        self.dark_corrected_clear = False
        self.stray_corrected_clear = False

    @property
    def plume_spec_raw(self):
        return self._plume_spec_raw

    @plume_spec_raw.setter
    def plume_spec_raw(self, value):
        self._plume_spec_raw = value
        self.dark_corrected_plume = False
        self.stray_corrected_plume = False

    @property
    def ILS(self):
        """ILS array"""
        return self._ILS

    @ILS.setter
    def ILS(self, value):
        self._ILS = value

        # If new ILS is generated, then must flag that ref spectrum is no longer convolved with up-to-date ILS
        self.ref_convolved = False

    @property
    def include_ils_fit(self):
        return self._include_ils_fit

    @include_ils_fit.setter
    def include_ils_fit(self, value):
        self._include_ils_fit = value
        # Attempt to update analyser with new setting. If using DOASWorker this won't be possible, so using try/except
        try:
            self.update_analyser()
        except AttributeError:
            pass

    def get_spec_time(self, filename):
        """
        Gets time from filename and converts it to datetime object
        :param filename:
        :return spec_time:
        """
        # Make sure filename only contains file and not larger pathname
        filename = filename.split('\\')[-1].split('/')[-1]

        # Extract time string from filename
        time_str = filename.split('_')[self.spec_specs.file_date_loc]

        # Turn time string into datetime object
        spec_time = datetime.datetime.strptime(time_str, self.spec_specs.file_datestr)

        return spec_time
    
    def dark_corr_spectra(self):
        """Subtract dark spectrum from spectra"""
        if not self.dark_corrected_clear and self.clear_spec_raw is not None:
            self.clear_spec_corr = self.clear_spec_raw - self.dark_spec
            self.clear_spec_corr[self.clear_spec_corr < 0] = 0
            self.dark_corrected_clear = True

        if not self.dark_corrected_plume:
            self.plume_spec_corr = self.plume_spec_raw - self.dark_spec
            self.plume_spec_corr[self.plume_spec_corr < 0] = 0
            self.dark_corrected_plume = True

    def stray_corr_spectra(self):
        """Correct spectra for stray light - spectra are assumed to be dark-corrected prior to running this function"""
        # Set the range of stray pixels
        stray_range = np.arange(self._start_stray_pix, self._end_stray_pix + 1)

        if not self.stray_corrected_clear and self.clear_spec_corr is not None:
            self.clear_spec_corr = self.clear_spec_corr - np.mean(self.clear_spec_corr[stray_range])
            self.clear_spec_corr[self.clear_spec_corr < 0] = 0
            self.stray_corrected_clear = True

        # Correct plume spectra (assumed to already be dark subtracted)
        if not self.stray_corrected_plume:
            self.plume_spec_corr = self.plume_spec_corr - np.mean(self.plume_spec_corr[stray_range])
            self.plume_spec_corr[self.plume_spec_corr < 0] = 0
            self.stray_corrected_plume = True

    def get_ref_spectrum(self):
        """Load in reference spectrum"""
        self.wavelengths = None  # Placeholder for wavelengths attribute which contains all wavelengths of spectra

    def conv_ref_spec(self):
        """
        Convolves reference spectrum with instument line shape (ILS)
        after first interpolating to spectrometer wavelengths
        """
        if self.wavelengths is None:
            self.SpecLogger.debug('No wavelength data to perform convolution')
            return

        # Need an odd sized array for convolution, so if even we omit the last pixel
        if self.ILS.size % 2 == 0:
            self.ILS = self.ILS[:-1]

        # Loop through all reference species we have loaded and resample their data to the spectrometers wavelengths
        for f in self.ref_spec_used:
            self.ref_spec_interp[f] = np.interp(self.wavelengths, self.ref_spec[f][:, 0], self.ref_spec[f][:, 1])
            self.ref_spec_conv[f] = convolve(self.ref_spec_interp[f], self.ILS)
            self.ref_spec_ppmm[f] = self.ref_spec_conv[f] * self.ppmm_conversion

        # Update bool as we have now performed this process
        self.ref_convolved = True

    def load_calibration_spectrum(self, pathname):
        """Load Calibation image for spectrometer"""
        pass

    def stretch_spectrum(self, ref_key):
        """Stretch/squeeze reference spectrum to improve fit"""
        if self.stretch == 0:
            # If no stretch, extract reference spectrum using fit window and return
            return self.ref_spec_filter[ref_key][self.fit_window_ref]
        else:
            stretch_inc = (self.stretch * self.stretch_adjuster) / self.stretch_resample  # Stretch increment for resampled spectrum

            if self.stretch < 0:
                # Generate the fit window for extraction
                # Must be larger than fit window as a squeeze requires pulling in data outside of the fit window
                if self.fit_window_ref[-1] < (len(self.wavelengths) - 50):
                    extract_window = np.arange(self.fit_window_ref[0], self.fit_window_ref[-1] + 50)
                else:
                    extract_window = np.arange(self.fit_window_ref[0], len(self.wavelengths))
            else:
                extract_window = self.fit_window_ref

            wavelengths = self.wavelengths[extract_window]
            values = self.ref_spec_filter[ref_key][extract_window]

            # Generate new arrays with 'stretch_resample' more data points
            wavelengths_resampled = np.linspace(wavelengths[0], wavelengths[-1], len(wavelengths)*self.stretch_resample)
            values_resample = np.interp(wavelengths_resampled, wavelengths, values)

            num_pts = len(wavelengths_resampled)
            wavelengths_stretch = np.zeros(num_pts)

            # Stretch wavelengths
            for i in range(num_pts):
                wavelengths_stretch[i] = wavelengths_resampled[i] + (i * stretch_inc)

            values_stretch = np.interp(self.wavelengths[self.fit_window_ref], wavelengths_stretch, values_resample)

            return values_stretch
        
    def load_spec(self):
        """Load spectrum"""
        pass

    def get_wavelengths(self, config):
        """ Get wavelengths fron config dict and set as attributes"""
        wavelengths = ["start_stray_wave", "end_stray_wave", "start_fit_wave", "end_fit_wave",
                       "start_fit_wave_ld", "end_fit_wave_ld"]
        [setattr(self, wavelength, config.get(wavelength)) for wavelength in wavelengths
         if config.get(wavelength) is not None]

    def get_shift(self, config):
        shift_val = config.get("shift")
        if shift_val is not None:
            setattr(self, "shift", shift_val)

    def set_ils_fit(self, config):
        """Sets whether ILS is part of the fit parameters or if a predefined ILS is used in the iFit retrieval"""
        self.include_ils_fit = config.get("include_ils_fit")

    def reset_stray_pix(self):
        self._start_stray_pix = None
        self._end_stray_pix = None

    def get_spec_list(self):
        """
        Gets list of spectra files from current spec_dir
        Assumes all .npy files in the directory are spectra...
        :returns: sd    dict    Dictionary containing all filenames
        """
        # Setup empty dictionary sd
        sd = {}

        # Get all files into associated list/dictionary entry
        sd['all'] = [f for f in os.listdir(str(self.spec_dir)) if self.spec_specs.file_ext in f]
        sd['all'].sort()
        sd['plume'] = [f for f in sd['all']
                       if self.spec_specs.file_type['meas'] + self.spec_specs.file_ext in f]
        sd['plume'].sort()
        sd['clear'] = [f for f in sd['all']
                       if self.spec_specs.file_type['clear'] + self.spec_specs.file_ext in f]
        sd['clear'].sort()
        sd['dark'] = [f for f in sd['all']
                      if self.spec_specs.file_type['dark'] + self.spec_specs.file_ext in f]
        sd['dark'].sort()
        return sd

    def save_dark(self, filename):
        """Save dark spectrum"""
        if self.wavelengths is None or self.dark_spec is None:
            raise ValueError('One or both attributes are NoneType. Cannot save.')
        if len(self.wavelengths) != len(self.dark_spec):
            raise ValueError('Arrays are not the same length. Cannot save.')

        np.savetxt(filename, np.transpose([self.wavelengths, self.dark_spec]),
                   header='Dark spectrum\nWavelength [nm]\tIntensity [DN]')
        
    def save_clear_raw(self, filename):
        """Save clear spectrum"""
        if self.wavelengths is None or self.clear_spec_raw is None:
            raise ValueError('One or both attributes are NoneType. Cannot save.')
        if len(self.wavelengths) != len(self.clear_spec_raw):
            raise ValueError('Arrays are not the same length. Cannot save.')

        np.savetxt(filename, np.transpose([self.wavelengths, self.clear_spec_raw]),
                   header='Raw clear (Fraunhofer) spectrum\n'
                          '-Not dark-corrected\nWavelength [nm]\tIntensity [DN]')

    def start_processing_thread(self):
        """Public access thread starter for _processing"""

        self.processing_in_thread = True
        self.process_thread = threading.Thread(target=self._process_loop, args=())
        self.process_thread.daemon = True
        self.process_thread.start()

    def set_output_dir(self, path, make_dir = True):
        # Generate output directory name
        subdir = 'Processed_spec_{}'
        process_time = datetime.datetime.now().strftime(self.save_date_fmt)
        # Save this as an attribute so we only have to generate it once
        self.doas_outdir = str(Path(path) / subdir.format(process_time))
        if make_dir:
            os.mkdir(self.doas_outdir)

    def save_doas_params(self, filepath=None):
        """Saves current doas processing settings"""
        # Generate pathname
        if filepath is None:
            # Generate full filepath
            filename = 'doas_processing_params.txt'
            filepath = os.path.join(self.doas_outdir, filename)

        with open(filepath, 'w') as f:
            f.write('DOAS processing parameters\n')
            f.write('Stray range={}:{}\n'.format(self.start_stray_wave, self.end_stray_wave))
            f.write('Fit window={}:{}\n'.format(self.start_fit_wave, self.end_fit_wave))
            f.write('Light dilution correction used (on/off)={}\n'.format(self.corr_light_dilution))
            f.write('Light dilution recal time [mins]={}\n'.format(self.recal_ld_mins))

        self.SpecLogger.info(f'DOAS processing parameters saved: {filepath}')

    def save_results(self, pathname=None, start_time=None, end_time=None, save_last=False, header=True):
        """Saves doas results"""

        # Only continue if there are results to save
        if len(self.results) < 1:
            self.SpecLogger.info('No DOAS results to save')
            return

        # Need to generate a filename if one doesn't already exist/isn't provided
        if pathname is None:
            if self.doas_filepath is None:
                start_time_str = datetime.datetime.strftime(self.results.index[0], self.save_date_fmt)
                filename = 'doas_results_{}.csv'.format(start_time_str)
                self.doas_filepath = os.path.join(self.doas_outdir, filename)
            pathname = self.doas_filepath

        # Define range of data to be saved
        # save_all overrides everything
        if save_last:
            idx_start = -1
            idx_end = None
        # But if it's not set check to see if a start and/or end time are defined
        else:
            # When end time is None then save to end
            # When start time is none the save from beginning
            # When neither are None then save everything between them
            # When both are None save everything
            if start_time is not None:
                idx_start = np.argmin(np.abs(self.results.index - start_time))
            else:
                idx_start = None

            if end_time is not None:
                idx_end = np.argmin(np.abs(self.results.index - end_time)) + 1
            else:
                idx_end = None
            
        # Extract data to be saved
        frame = {'Time': pd.Series(self.results.index[idx_start:idx_end]),
                 'Column density': pd.Series(self.results.values[idx_start:idx_end]),
                 'CD error': pd.Series(self.results.fit_errs[idx_start:idx_end]),
                 'LDF': pd.Series(self.results.ldfs[idx_start:idx_end])}
        df = pd.DataFrame(frame)

        # Write data and inform user
        df.to_csv(pathname, mode = 'a', header = header, index = False)

        # Not sure we want to print every time
        self.SpecLogger.info(f'DOAS results saved: {pathname}')

    def start_watching(self, directory, recursive=True):
        """
        Setup directory watcher for images - note this is not for watching spectra - use DOASWorker for that
        Also starts a processing thread, so that the images which arrive can be processed
        """

        # Reset self
        self.reset_self()

        if self.watching:
            self.SpecDirWatchLogger.info(
                f'Already watching for spectra: {self.transfer_dir}\n'
                f'Please stop watcher before attempting to start new watch. This isssue may be '
                f'caused by having manual acquisitions running alongside continuous watching'
            )
            return
        
        LoggerManager.add_mem_handler(self.SpecLogger, "SpecWorker")
        LoggerManager.add_mem_handler(self.SpecDirWatchLogger, "SpecWorker")

        self.watcher = create_dir_watcher(directory, recursive, self.directory_watch_handler)
        self.watcher.start()
        self.transfer_dir = directory
        self.watching = True
        self.SpecDirWatchLogger.info(f'Watching {self.transfer_dir[-30:]} for new spectra')

        # Start the processing thread
        self.start_processing_thread()

class SpectraError(Exception):
    """
    Error raised if correct spectra aren't present for processing
    """
    pass<|MERGE_RESOLUTION|>--- conflicted
+++ resolved
@@ -23,14 +23,10 @@
     """
     Parent class for IfitWorker and DoasWorker
     """
-<<<<<<< HEAD
-    def __init__(self, routine=2, species={'SO2': {'path': '', 'value': 0}}, spec_specs=SpecSpecs(), spec_dir=None, dark_dir=None,
-=======
     SpecLogger = LoggerManager.add_logger("SpecWorker", "blue")
     SpecDirWatchLogger = LoggerManager.add_logger("SpecDirWatcher", "purple")
 
-    def __init__(self, routine=2, species={'SO2': {'path': '', 'value': 0}}, spec_specs=SpecSpecs(), spec_dir='C:/', dark_dir=None,
->>>>>>> ca86e30b
+    def __init__(self, routine=2, species={'SO2': {'path': '', 'value': 0}}, spec_specs=SpecSpecs(), spec_dir=None, dark_dir=None,
                  q_doas=queue.Queue()):
         self.SpecLogger.debug("Initialising SpecWorker")
         self.routine = routine          # Defines routine to be used, either (1) Polynomial or (2) Digital Filtering
