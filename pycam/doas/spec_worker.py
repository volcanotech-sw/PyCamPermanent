--- conflicted
+++ resolved
@@ -21,11 +21,7 @@
     """
     Parent class for IfitWorker and DoasWorker
     """
-<<<<<<< HEAD
     def __init__(self, routine=2, species={'SO2': {'path': '', 'value': 0}}, spec_specs=SpecSpecs(), spec_dir=None, dark_dir=None,
-=======
-    def __init__(self, routine=2, species={'SO2': {'path': '', 'value': 0}}, spec_specs=SpecSpecs(), spec_dir='C:/', dark_dir=None,
->>>>>>> 7f42dbf5
                  q_doas=queue.Queue()):
         self.routine = routine          # Defines routine to be used, either (1) Polynomial or (2) Digital Filtering
         self.spec_specs = spec_specs    # Spectrometer specifications
