# -*- coding: utf-8 -*-

"""Utilities for pycam"""
from pycam.networking.ssh import open_ssh, close_ssh, ssh_cmd
from pycam.logging.logging_tools import LoggerManager

import os
import numpy as np
import subprocess
import datetime
import shutil
import time

PycamLogger = LoggerManager.add_logger("pycam")

def check_filename(filename, ext):
    """Checks filename to ensure it is as expected

    Parameters
    ----------
    filename: str
        full filename, expected to contain file extension <ext>
    ext: str
        expected filename extension to be checked
    """
    # Ensure filename is string
    if not isinstance(filename, str):
        raise ValueError('Filename must be in string format')

    if not os.path.exists(filename):
        raise FileNotFoundError(filename)

    # Split filename by .
    split_name = filename.split('.')

    # # Ensure filename contains exactly one . for file extension
    # if len(split_name) != 2:
    #     raise ValueError('Filename is not in the correct format. Name contained {} points'.format(len(split_name)-1))

    # Compare file extension to expected extension
    if split_name[-1] != ext:
        raise ValueError('Wrong file extension encountered')

    return


def write_file(filename, my_dict, description=None):
    """Writes all attributes of dictionary to file

    Parameters
    ----------
    filename: str
        file name to be written to
    my_dict: dict
        Dictionary of all data
    """
    # Check filename is legal
    try:
        check_filename(filename, 'txt')
    except ValueError:
        raise

    with open(filename, 'w') as f:
        f.write('# -*- coding: utf-8 -*-\n')
        if description:
            f.write(f'# {description}\n')
        f.write('\n')
        # Loop through dictionary and write to file
        for key in my_dict:
            string = '{}={}\n'.format(key, my_dict[key])
            f.write(string)


def read_file(filename, separator='=', ignore='#'):
    """Reads all lines of file separating into keys using the separator

        Parameters
        ----------
        filename: str
            file name to be written to
        separator: str
            string used to separate the key from its attribute
        ignore: str
            lines beginning with this string are ignored
            
        :returns
        data: dict
            dictionary of all attributes in file
    """
    # Check we are working with a text file
    check_filename(filename, 'txt')

    # Create empty dictionary to be filled
    data = dict()

    with open(filename, 'r') as f:

        # Loop through file line by line
        for line in f:

            # If line is start with ignore string then ignore line
            if line[0:len(ignore)] == ignore:
                continue

            try:
                # Split line into key and the key attribute
                key, attr = line.split(separator)[0:2]
            # ValueError will be thrown if nothing is after (or before) the equals sign. So we ignore these lines
            except ValueError:
                continue

            # Add attribute to dictionary, first removing any unwanted information at the end of the line
            # (including whitespace and #)
            data[key] = attr.split(ignore)[0].strip()

    return data


def set_capture_status(filename, device, status):
    """
    Updates the capture status file with the capture status of the current device
    Writes to filename a line that is device:status

    Parameters
    ----------
    filename: str
        file name to be written to
    device: str
        an identifier for the device/class reporting its status
    status: str
        the status being set for the device
    """
    # length of each line
    line_length = 20

    # what we want to make sure is in filename - needs to be the same width and have trailing newline!
    update_line = f"{device}:{status}"
    while len(update_line) < line_length:
        # pad all lines to the same length
        update_line += ' '
    update_line += '\n'

    # work in bytes so we can fseek backwards in the file to the start of the line
    update_line = update_line.encode('utf-8')
    device = device.encode('utf-8')

    # special case creating fresh
    if not os.path.isfile(filename):
        with open(filename, 'wb') as f:
            f.write(update_line)
    else:
        # open r+ to minimise the chance something else slips
        # in and changes the file while we work on it
        with open(filename, 'rb+') as f:
            line_found = False
            while not line_found:
                line = f.readline()
                if device in line:
                    line_found = True
                    f.seek(-line_length-1, 1)  # go back to the start of the line, -1 for \n
                    f.write(update_line)
                    break
                elif len(line) == 0:  # eof
                    break
            if not line_found:
                f.write(update_line)


def format_time(time_obj, fmt):
    """Formats datetime object to string for use in filenames

    Parameters
    ----------
    time_obj: datetime.datetime
        Time to be converted to string"""
    return time_obj.strftime(fmt)
    # # Remove microseconds
    # time_obj = time_obj.replace(microsecond=0)
    #
    # # Return string format
    # return time_obj.isoformat().replace(':', '')


def kill_process(process='pycam_master2'):
    """Kills process on raspberry pi machine

    Parameters
    ----------
    process: str
        String for process to be killed, this may kill any process containing this as a substring, so use with caution
    """
    proc = subprocess.Popen(['ps axg'], stdout=subprocess.PIPE, shell=True)
    stdout_value = proc.communicate()[0]
    stdout_str = stdout_value.decode("utf-8")
    stdout_lines = stdout_str.split('\n')

    # Check ps axg output lines to see whether pycam is actually running
    for line in stdout_lines:
        if process in line:
            subprocess.call(['kill', '-9', line.split()[0]])


<<<<<<< HEAD
def kill_all(ips, script_name='/home/pi/pycam/scripts/kill_process.py'):
    """
    Kills local and remote pycam scripts (mainly for use at the end of pycam_master2.py to ensure everything is
    shutdown - a bit of a fail-safe
    """
    PycamLogger.info('Attempting to kill any scripts still running')
    # Remote pis
    for ip in ips:
        ssh_client = open_ssh(ip)
        ssh_cmd(ssh_client, 'python3 {}'.format(script_name))
        close_ssh(ssh_client)

    subprocess.run(['python3', script_name], stdout=subprocess.DEVNULL, stderr=subprocess.DEVNULL)


=======
>>>>>>> b04e72fb
def make_circular_mask_line(h, w, cx, cy, radius, tol=0.008):
    """Create a circular access mask for accessing certain pixels in an image. T
    aken from pyplis.helpers.make_circular_mask and adapted to only produce a line mask, rather than a filled circle

    Parameters
    ----------
    h : int
        height of mask
    w : int
        width of mask
    cx : int
        x-coordinate of center pixel of disk
    cy : int
        y-coordinate of center pixel of disk
    radius : int
        radius of disk
    tol : int
        Tolerance % (+/-) for accepted true values around radius value

    Returns
    -------
    ndarray
        the pixel access mask

    """
    y, x = np.ogrid[:h, :w]
    rad_grid = np.round((x - cx) ** 2 + (y - cy) ** 2).astype(int)
    rad_square_min = radius ** 2
    rad_square_min *= 1 - tol
    rad_square_max = radius ** 2
    rad_square_max *= 1 + tol

    return  np.where((rad_grid >= rad_square_min) & (rad_grid <= rad_square_max), True, False)


def get_horizontal_plume_speed(opti_flow, col_dist_img, pcs_line, filename=None):
    """
    Gets horizontal plume speed associated with pcs line and velocity image. Used in 2023 paper for comparison
    with weather station wind speed data.

    :param  opti_flow   OptflowFarneback    Velocity image given from pyplis output
    :param  col_dist_img    np.array        Array holding distances of pixels in metres
    :param  pcs_line    np.array            Line to extract velocities from
    :param  filename    str                 If not None, the results are appended to a file
    """
    # Convert x displacements to velocities
    dx = col_dist_img.img * opti_flow.flow[:, :, 0] / opti_flow.del_t

    # Get velocites in line region only
    dx_line = pcs_line.get_line_profile(dx)

    # Find median velocity
    med_vel = np.nanmedian(dx_line)
    mean_vel = np.nanmean(dx_line)

    # Extract time
    t0, t1 = opti_flow.get_img_acq_times()
    str_time = datetime.datetime.strftime(t0, '%Y-%m-%d %H:%M:%S')

    # If filename is provided we append data to file
    if filename is not None:
        if not os.path.exists(filename):
            try:
                with open(filename, 'w') as f:
                    f.write('Time\tMean [m/s]\tMedian [m/s]\n')
            except BaseException as e:
                PycamLogger.info('Could not create x-velocities file: {}'.format(e))
                return

        try:
            with open(filename, 'a') as f:
                f.write('{}\t{}\t{}\n'.format(str_time, mean_vel, med_vel))
        except BaseException as e:
            PycamLogger.info('Could not write to x-velocities file: {}'.format(e))
            return

    return {'mean': mean_vel, 'median': med_vel}


def calc_dt(img_prev, img_curr):
    """
    Calculates time difference between two pyplis.Img objects
    :param img_prev: pyplis.Img
    :param img_curr: pyplis.Img
    :return: Time difference in seconds between the two images
    """
    t_delt = img_curr["start_acq"] - img_prev["start_acq"]

    return t_delt.total_seconds()


def get_img_time(filename, date_loc=0, date_fmt="%Y-%m-%dT%H%M%S"):
    """
    Gets time from filename and converts it to datetime object
    :param filename:
    :return img_time:
    """
    # Make sure filename only contains file and not larger pathname
    filename = filename.split('\\')[-1].split('/')[-1]

    # Extract time string from filename
    time_str = filename.split('_')[date_loc]

    # Turn time string into datetime object
    img_time = datetime.datetime.strptime(time_str, date_fmt)

    return img_time


def get_spec_time(filename, date_loc=0, date_fmt="%Y-%m-%dT%H%M%S"):
    """
    Gets time from filename and converts it to datetime object
    :param filename:
    :return spec_time:
    """
    # Make sure filename only contains file and not larger pathname
    filename = filename.split('\\')[-1].split('/')[-1]

    # Extract time string from filename
    time_str = filename.split('_')[date_loc]

    # Turn time string into datetime object
    spec_time = datetime.datetime.strptime(time_str, date_fmt)

    return spec_time

def truncate_path(path: str, max_length: int) -> str:
    """Utility function for truncating path when it exceeds a max_length"""
    if path is None or len(path) <= 0:
        return ''

    if max_length <= 0:
        raise ValueError("max_length should be greater than 0")

    if len(path) > max_length:
        return '...' + path[-max_length:]
    else:
        return path

def append_to_log_file(log_file: str, s: str):
    PycamLogger.info(s)
    with open(log_file, "a", newline="\n") as f:
        f.write(s + "\n")


def recursive_files_in_path(data_path):
    """return a list of all files in a folder and sub-folders (with full path)"""
    return [os.path.join(dp, f) for dp, _, fn in os.walk(data_path) for f in fn]


class StorageMount:
    """
    Basic class to control the handling of mounting external memory and storing details of mounted drive
    """
    mount_path = '/mnt/pycam/'
    data_path = '/mnt/pycam/data/'

    def __init__(self, mount_path=None, dev_path=None):
        self.dev_path = dev_path
        if mount_path:
            self.mount_path = mount_path
            self.data_path = os.path.join(self.mount_path, 'data')

        if self.dev_path is None:
            self.find_dev()

    @property
    def is_mounted(self):
        """Check whether device is already mounted"""
        if self.dev_path is None:
            return False
        with open('/proc/mounts', 'r') as f:
            if self.dev_path in f.read():
                return True
            else:
                return False

    @property
    def backup_path(self):
        """Return today's backup folder and create it if it does not exist yet"""
        date_str = datetime.datetime.now().strftime("%Y-%m-%d")
        backup_folder = os.path.join(self.data_path, date_str) + '/'
        try:
            if not os.path.exists(backup_folder):
                os.mkdir(backup_folder)
        except Exception:
            pass
        return backup_folder

    def find_dev(self):
        """
        Finds device location based on it being /dev/sd* of some kind (not necessarily sda1) and sets self.dev_path
        This won't work if any other USB HD/SSD is plugged in
        """
        sda_path = None
        proc = subprocess.Popen(['sudo fdisk -l /dev/sd*'], stdout=subprocess.PIPE, stderr=subprocess.DEVNULL, shell=True)
        stdout_value = proc.communicate()[0]
        stdout_str = stdout_value.decode("utf-8")
        stdout_lines = stdout_str.split('\n')
        # TODO can potentially get stuck here waiting for fdisk

        # Check output to find sda
        for line in stdout_lines:
            if 'HPFS/NTFS' in line:
                # TODO do some line splitting to get sda path
                sda_path = line.split()[0]
                self.dev_path = sda_path
                PycamLogger.info('Found SSD device path at {}'.format(self.dev_path))

        if sda_path is None:
            PycamLogger.info('Could not find SSD device in /dev/sd*')
            self.dev_path = None

    def mount_dev(self):
        """Mount device located at self.dev_path to self.mount_path destination"""
        if self.is_mounted:
            PycamLogger.info('Device is already mounted')
            return

        if self.dev_path is None:
            PycamLogger.info('No SSD device path to mount')
            return

        if not os.path.exists(self.mount_path):
            subprocess.call(['sudo', 'mkdir', self.mount_path])

        # Make sure something isn't already mounted on the mount path. If something is and it's not our dev, unmount it
        mnt_output = subprocess.check_output('mount')
        mnt_stat = mnt_output.find(self.mount_path.rstrip('/').encode())
        if mnt_stat > -1:
            # Something's mounted where we are about to try and mount, let's unmount it
            subprocess.call(['sudo', 'umount', '-l', self.mount_path])
            self.fsck_dev()

        # For better compatibility, Should probably use fdisk -l /dev/sda to find all devices
        # then search this string to determine what value X takes in /dev/sdaX. Then use this
        # in the mounting process, rather than just assuming the device is at '/dev/sda1'. Should
        # probably use this in the mntOutput.find() expression too, so I'm searching for the right device.
        # SHould use try: or something that catches if the /dev/sda1 doesn't exist - i.e. no USB stick plugged in.
        # THen print - please plug in device.
        subprocess.call(['sudo', 'mount', '-o', 'uid=pi,gid=pi', self.dev_path, self.mount_path])

        # If the data directory doesn't exist, make it (after the device has been successfully mounted
        while not self.is_mounted:
            time.sleep(0.1)
        PycamLogger.info(f"Mounted storage: {self.dev_path} on {self.mount_path}")
        if not os.path.exists(self.data_path):
            subprocess.call(['sudo', 'mkdir', self.data_path])

    def unmount_dev(self):
        """Unmount device located at self.dev_path"""
        # Unmounting through /dev and not /mnt will ensure usb is unmounted
        # even if it has been manually mounted to a different directory. However, this method does mean I may
        # unmount the wrong device - so this needs to be thought about some more.
        if self.dev_path and self.is_mounted:
            subprocess.call(['sudo', 'umount', self.dev_path])
            PycamLogger.info(f"Unmounted storage: {self.dev_path} from {self.mount_path}")

    def fsck_dev(self):
        """Run a filesystem check & repair on the device located at self.dev_path"""
        if self.dev_path and not self.is_mounted:
            # find the filesystem type
            blkid_output = (
                subprocess.check_output(["sudo", "blkid"]).decode("utf-8").split("\n")
            )
            blkid_lines = [line for line in blkid_output if self.dev_path in line]
            if len(blkid_lines) == 0:
                PycamLogger.info("Block device not found for running fsck")
                return
            else:
                blkid_line = blkid_lines[0].lower()
            if "exfat" in blkid_line:
                fsck = ["fsck.exfat", "-p"]
            elif "ntfs" in blkid_line:
                fsck = ["ntfsfix"]
            elif "vfat" in blkid_line:
                fsck = ["fsck.vfat", "-p"]
            else:
                PycamLogger.info(f"Unkown filesystem type: {blkid_line}")
                return
            subprocess.call(["sudo"] + fsck + [self.dev_path], timeout=10)

    def del_all_data(self):
        """
        Deletes all data on storage device.
        WARNING!!! This will not check, it will jsut delete the data straight away, so make sure you want to perform
        this before doing so.
        """
        all_data = os.listdir(self.data_path)

        for folder in all_data:
            full_path = os.path.join(self.data_path, folder)
            try:
                shutil.rmtree(full_path)
            except BaseException as e:
                PycamLogger.info("Error: {}".format(e))

    def free_up_space(self, make_space=50):
        """
        Frees up some space on the storage device (not a full delete)
        :param make_space:  int     Amount of space to make on SSD in GB
        """
        space = self._get_space()

        # If there is less space than the required space, we list all directories in the data path and delete
        # Them on by one until space is greater than make_space
        file_list = recursive_files_in_path(self.data_path)
        file_list.sort()

        # Loop around clearing space
        while space < make_space:
            # Get the first image on the list which will be oldest due to ISO date format
            file_path = file_list.pop(0)

            # Catch exception just in case the file disappears before it can be removed
            # (may get transferred then deleted by other program)
            try:
                # If it is a lock file we just ignore it
                if ".lock" in file_path:
                    continue

                # Check file isn't locked, if it is we just leave it
                _, ext = os.path.splitext(file_path)
                pathname_lock = file_path.replace(ext, ".lock")
                if os.path.exists(pathname_lock):
                    continue

                # Remove file
                os.remove(file_path)
                PycamLogger.info("Deleting file: {}".format(os.path.basename(file_path)))
            except Exception as e:
                PycamLogger.info("Error: {}".format(e))

            # Find how much space is now left on SSD
            space = self._get_space()

    def _get_space(self):
        """Gets free space on SSD in GB"""

        usage = shutil.disk_usage(self.data_path)
        return usage.free / pow(1024, 3)<|MERGE_RESOLUTION|>--- conflicted
+++ resolved
@@ -200,24 +200,6 @@
             subprocess.call(['kill', '-9', line.split()[0]])
 
 
-<<<<<<< HEAD
-def kill_all(ips, script_name='/home/pi/pycam/scripts/kill_process.py'):
-    """
-    Kills local and remote pycam scripts (mainly for use at the end of pycam_master2.py to ensure everything is
-    shutdown - a bit of a fail-safe
-    """
-    PycamLogger.info('Attempting to kill any scripts still running')
-    # Remote pis
-    for ip in ips:
-        ssh_client = open_ssh(ip)
-        ssh_cmd(ssh_client, 'python3 {}'.format(script_name))
-        close_ssh(ssh_client)
-
-    subprocess.run(['python3', script_name], stdout=subprocess.DEVNULL, stderr=subprocess.DEVNULL)
-
-
-=======
->>>>>>> b04e72fb
 def make_circular_mask_line(h, w, cx, cy, radius, tol=0.008):
     """Create a circular access mask for accessing certain pixels in an image. T
     aken from pyplis.helpers.make_circular_mask and adapted to only produce a line mask, rather than a filled circle
