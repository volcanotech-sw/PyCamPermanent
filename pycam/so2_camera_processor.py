# -*- coding: utf-8 -*-

# PycamUV
"""Setup for pyplis usage, controlling filter initiation etc
Scripts are an edited version of the pyplis example scripts, adapted for use with the PiCam"""
from __future__ import (absolute_import, division)

from pycam.logging.logging_tools import LoggerManager
from pycam.setupclasses import CameraSpecs, SpecSpecs, FileLocator
from pycam.utils import calc_dt, get_horizontal_plume_speed
from pycam.io_py import (
    save_img, save_emission_rates_as_txt, save_so2_img, save_so2_img_raw,
    save_pcs_line, save_light_dil_line, load_picam_png, load_pcs_line
)
from pycam.directory_watcher import create_dir_watcher
from pycam.exceptions import InvalidCalibration

import pyplis
from pyplis import LineOnImage
# from pyplis.custom_image_import import load_picam_png
from pyplis.helpers import make_circular_mask
from pyplis.optimisation import PolySurfaceFit
from pyplis.plumespeed import OptflowFarneback, LocalPlumeProperties, find_signal_correlation
from pyplis.dilutioncorr import DilutionCorr, correct_img
from pyplis.fluxcalc import det_emission_rate, MOL_MASS_SO2, N_A, EmissionRates
from pyplis.doascalib import DoasCalibData, DoasFOV
from pyplis.exceptions import ImgMetaError

<<<<<<< HEAD
import argparse
=======
from pathlib import Path
>>>>>>> c51a11cb
import pandas as pd
from math import log10, floor
import datetime
import time
import queue
import threading
import pickle
import copy
from tkinter import filedialog, messagebox
import tkinter as tk
import matplotlib.pyplot as plt
import numpy as np
import os
import cv2
from skimage import transform as tf
import warnings
from ruamel.yaml import YAML
from ruamel.yaml.comments import CommentedMap

from inspect import cleandoc
warnings.simplefilter("ignore", UserWarning)
warnings.simplefilter("ignore", RuntimeWarning)

yaml = YAML()

path_params = [
    "img_dir", "dark_img_dir", "transfer_dir", "spec_dir", "dark_spec_dir", "bg_A_path", "bg_B_path", "cell_cal_dir",
    "pcs_lines", "img_registration", "dil_lines", "ld_lookup_1", "ld_lookup_2", "ILS_path", "default_cam_geom", "cal_series_path",
    "species_paths"
]

# Remove StreamHandlers from pyplis loggers so messages from pyplis just get passed to the
# root FileHandler
LoggerManager.replace_stream_handlers(pyplis.print_log)
LoggerManager.replace_stream_handlers(pyplis.logger)

class PyplisWorker:
    """
    Main pyplis worker class
    :param  config_Path:  string        Path to config file
    :param  cam_specs:  CameraSpecs     Object containing all details of the camera/images
    :param  spec_specs:  SpecSpecs      Object containing all details of the spectrometer/spectra
    """
    def __init__(self, config_path, cam_specs=CameraSpecs(), spec_specs=SpecSpecs()):
        self._conversion_factor = 2.663 * 1e-6     # Conversion for ppm.m into Kg m-2
        self.ppmm_conv = (self._conversion_factor * N_A * 1000) / (100**2 * MOL_MASS_SO2)  # Conversion for ppm.m to molecules cm-2

        self.q = queue.Queue()          # Queue object for images. Images are passed in a pair for fltrA and fltrB
        self.q_doas = queue.Queue()     # Queue where processed doas values are placed (dictionary containing al relevant data)

        self.cam_specs = cam_specs  #
        self.spec_specs = spec_specs

        self.wait_time = 0.2

        self.time_zone = 0  # Time zone for adjusting data times on load-in (relative to UTC)

        # Setup memory allocation for images (need to keep a large number for DOAS fov image search).
        self.img_buff_size = 200         # Buffer size for images (this number of images are held in memory)
        # New style, list of dictionaries for buffer. TODO Initiate with all required keys and memory, perhaps
        self.img_buff = {}
        self.cross_corr_buff = {}       # Buffer for holding data required for cross-correlation emission rate extraction
        self.reset_buff()               # This defines the image buffer
        self.save_opt_flow = False      # Whether to save optical flow to buffer
        # self.img_buff = np.zeros([self.cam_specs.pix_num_y, self.cam_specs.pix_num_x, self.img_buff_size],
        #                          dtype=np.float32)
        self.idx_current = -1    # Used to track what the current index is for saving to image buffer. The idx starts at -1 so will be 1 behind the real images loaded, this is because we only want to save to buffer once we have optical flow too
        self.doas_buff_size = 500
        self.column_densities = np.zeros(self.doas_buff_size, dtype=np.float32) # Column densities array
        self.std_errs = np.zeros(self.doas_buff_size, dtype=np.float32)         # Array of standard error on CDs
        self.cd_times = [None] * self.doas_buff_size                            # Times of column densities data points
        self.idx_current_doas = 0                                               # Current index for doas spectra

        # TODO Just test doas data -this can be removed once everything is complete
        test_doas_start = self.get_img_time('2018-03-26T144404')
        self.test_doas_times = [test_doas_start + datetime.timedelta(seconds=x) for x in range(0, 600, 6)]
        self.test_doas_cds = np.random.rand(len(self.test_doas_times)) * 1000
        self.test_doas_stds = np.random.rand(len(self.test_doas_times)) * 50

        # Pyplis object setup
        self.load_img_func = load_picam_png
        self.cam = create_picam_new_filters({})         # Generate pyplis-picam object
        self.meas = pyplis.setupclasses.MeasSetup()     # Pyplis MeasSetup object (instantiated empty)
        self.img_reg = ImageRegistration()              # Image registration object
        self.cell_calib = pyplis.cellcalib.CellCalibEngine(self.cam)
        self.bg_pycam = False       # BG pycam is a basic BG correction using a rectangle for I0,it is not part of the pyplis package of BG modes
        self.plume_bg_A = pyplis.plumebackground.PlumeBackgroundModel()
        self.plume_bg_B = pyplis.plumebackground.PlumeBackgroundModel()
        self.plume_bg_A.surface_fit_pyrlevel = 0
        self.plume_bg_B.surface_fit_pyrlevel = 0
        self.plume_bg_A.mode = 4      # Plume background mode - default (4) is linear in x and y
        self.plume_bg_B.mode = 4      # Plume background mode - default (4) is linear in x and y

        self.BG_CORR_MODES = [0,    # 2D poly surface fit (without sky radiance image)
                              1,    # Scaling of sky radiance image
                              2,
                              3,
                              4,    # Scaling + linear gradient correction in x & y direction
                              5,
                              6,    # Scaling + quadr. gradient correction in x & y direction
                              7,    # Pycam basic rectangle background correction
                              99]
        self.auto_param_bg = True   # Whether the line parameters for BG modelling are generated automatically
        self.ref_check_lower = 0
        self.ref_check_upper = 0    # Background check to ensure no gas is present in ref region
        self.ref_check_mode = True
        self.polyfit_2d_mask_thresh = 100
        self.PCS_lines = []         # PCS lines excluding the "old" xcorr line, which will not be included when summing lines
        self.PCS_lines_all = []     # All PCS lines
        self.cross_corr_lines = {'young': None,         # Young plume LineOnImage for cross-correlation
                                 'old': None}           # Old plume LineOnImage for cross-correlation
        self.cross_corr_series = {'time': [],           # datetime list
                                  'young': [],          # Young plume series list
                                  'old': [] }           # Old plume series list
        self.got_cross_corr = False
        self.max_nad_shift = 50                         # Maximum shift (%) for Nadeau cross-correlation (Anything above 50 is probably unrealistic - could cause unexpected results)
        self.auto_nadeau_line = False                   # Whether to automatically calculate Nadeau line position using user-defined gas source and maximum of ICA gas
        self.auto_nadeau_pcs = 0                        # Integer for PCS line to be used to generate Nadeau line
        self.nadeau_line = None                         # Pyplis LineOnImage parallel to plume direction for Nadeau cross-correlation plume speed
        self.nadeau_line_orientation = 0                # Orientation of Nadeau line
        self.nadeau_line_length = int(self.cam_specs.pix_num_y / 3) # Length of Nadeau line
        self.source_coords = [int(self.cam_specs.pix_num_x/2), int(self.cam_specs.pix_num_x/2)]  # Source coordinates for Nadeau line
        self.maxrad_doas = self.spec_specs.fov * 1.1    # Max radius used for doas FOV search (degrees)
        self.opt_flow = OptflowFarneback()
        self.opt_flow_sett_keys = [
            'pyr_scale', 'levels', 'winsize', 'iterations',         # Values which pertain directly to optical flow settings and are
            'poly_n', 'poly_sigma', 'min_length', 'min_count_frac', # passed straight to the pyplis optical flow object
            'hist_dir_gnum_max', 'hist_dir_binres',
            'hist_sigma_tol', 'use_roi', 'roi_abs'
        ]
        self.use_multi_gauss = True                     # Option for multigauss histogram analysis in optiflow
        # Velocity modes
        self.velo_modes = {"flow_glob": False,          # Cross-correlation
                           "flow_raw": False,           # Raw optical flow output
                           "flow_histo": True,          # Histogram analysis
                           "flow_hybrid": False,        # Hybrid histogram
                           "flow_nadeau": False}        # Nadeau cross-correlation technique
        self.cross_corr_recal = 10                      # Time (minutes) to rune cross-correlation analysis
        self.cross_corr_last = 0                        # Last time cross-correlation was run
        self.cross_corr_info = {}
        self.vel_glob = []                              # Global velocity (m/s)
        self.vel_glob_err = None                        # Global velocity error
        self.optflow_err_rel_veff = 0.15                # Empirically determined optical flow error (from pyplis)
        self.tau_thresh = 0.01                          # Threshold used for generating pixel mask
        self.min_cd = 0                                 # Minimum column density used in analysis
        self.use_light_dilution = True                  # If True, light dilution correction is used
        self.light_dil_lines = []                       # Lines for light dilution correction
        self.dil_recal_time = 0                         # Time in minutes before modelling light dilution coeffs
        self.dil_recal_last = 0                         # Datetime of last light dilution model run
        self.ambient_roi = [0, 0, 0, 0]                 # Ambient intensity ROI coordinates for light dilution
        self.I0_MIN = 0                                 # Minimum intensity for dilution fit
        self.ext_off = None                             # Extinction coefficient for off-band
        self.ext_on = None                              # Extinction coefficient for on-band
        self.got_light_dil = False                      # Flags whether we have light dilution for this sequence
        self.lightcorr_A = None                         # Light dilution corrected image
        self.lightcorr_B = None                         # Light dilution corrected image
        self.results = {}
        self.ICA_masses = {}
        self.init_results()

        # Some pyplis tracking parameters
        self.ts, self.bg_mean, self.bg_std = [], [], []

        # Figure objects (objects are defined elsewhere in PyCam. They are not matplotlib Figure objects, although
        # they will contain matplotlib figure objects as attributes
        self.fig_A = None               # Figure displaying off-band raw image
        self.fig_B = None               # Figure displaying off-band raw image
        self.fig_tau = None             # Figure displaying absorbance image
        self.fig_series = None          # Figure displaying time-series
        self.fig_bg_A = None            # Figure displaying modelled background of on-band
        self.fig_bg_B = None            # Figure displaying modelled background of off-band
        self.fig_bg_ref = None          # Figure displaying ?
        self.fig_bg = None              # Object controlling plotting of background modelling figures
        self.fig_spec = None            # Figure displaying spectra
        self.fig_doas = None            # Figure displaying DOAS fit
        self.fig_doas_fov = None        # Figure for displaying DOAS FOV on correlation image
        self.fig_cross_corr = None      # Figure for displaying cross-correlation results
        self.fig_nadeau = None          # Figure for displaying Nadeau flow data
        self.fig_opt = None             # Figure for displaying optical flow
        self.fig_dilution = None        # Figure for displaying light dilution
        self.fig_cell_cal = None        # Figure for displaying cell calibration - CellCalibFrame obj
        self.seq_info = None            # Object displaying details of the current imaging directory

        # Calibration attributes
        self.doas_worker = None                 # DOASWorker object
        self.sens_mask = pyplis.Img(np.ones([self.cam_specs.pix_num_y, self.cam_specs.pix_num_x]))
        self.calib_pears = DoasCalibData(camera=self.cam, senscorr_mask=self.sens_mask)     # Pyplis object holding functions to plot results
        self.polyorder_cal = 1
        self.fov = DoasFOV(self.cam)
        self.centre_pix_x = None                  # X FOV of DOAS (from pyplis results)
        self.centre_pix_y = None                  # Y FOV of DOAS
        self.fov_rad = None             # DOAS FOV radius
        self.doas_filename = 'doas_fit_{}.fts'  # Filename to save DOAS calibration data
        self.doas_file_num = 1                  # File number for current filename of doas calib data
        self.doas_recal = True                  # If True the DOAS is recalibrated with AA every doas_recal_num images
        self.remove_doas_mins = 120
        self.min_doas_points = 15               # Minimum number of doas points before FOV calibration will be performed
        self.min_num_imgs = 15                  # Minimum number of images before FOV calibration will be performed
        self.doas_fov_recal = True              # If True DOAS FOV is recalibrated every doas_recal_num images
        self.doas_fov_recal_mins = 120
        self.doas_recal_num = 200               # Number of imgs before recalibration (should be smaller or the same as img_buff_size)
        self.max_doas_cam_dif = 5               # Difference (seconds) between camera and DOAS time - any difference larger than this and the data isn't added to the calibration
        self.fix_fov = False                    # If True, FOV calibration is not performed and current FOV is used
        self.had_fix_fov_cal = False            # If True, it means we have performed the first full calibration from fixed DOAS FOV (i.e. enough time has passed to have a dataset for a calibration)
        self.save_doas_cal = False              # If True, DOAS calibration is saved every remove_doas_mins minutes
        self.doas_last_save = datetime.datetime.now()
        self.doas_last_fov_cal = datetime.datetime.now()
        self.doas_cal_adjust_offset = False   # If True, only use gradient of tau-CD plot to calibrate optical depths. If false, the offset is used too (at times could be useful as someimes the background (clear sky) of an image has an optical depth offset (is very negative or positive)
        self.calibration_series = None          # Series for preloaded calibration

        self.img_dir = None
        self.proc_name = 'Processed_{}'     # Directory name for processing
        self.processed_dir = None           # Full path for processing directory
        self.dark_dict = {'on': {},
                          'off': {}}        # Dictionary containing all retrieved dark images with their ss as the key
        self.dark_img_dir = None
        self.img_list = None
        self.num_img_pairs = 0          # Total number of plume pairs
        self.num_img_tot = 0            # Total number of plume images
        self.time_range = [None, None]  # Image sequence range of times
        self.first_image = True         # Flag for when in the first image of a sequence (wind speed can't be calculated)
        self._location = None           # String for location e.g. lascar
        self.source = None              # Pyplis object of location

        self.img_A = pyplis.image.Img(np.zeros([self.cam_specs.pix_num_y, self.cam_specs.pix_num_x]))
        self.img_A.meta['start_acq'] = datetime.datetime.now()
        self.img_B = copy.deepcopy(self.img_A)
        self.img_A_prev = copy.deepcopy(self.img_A)
        self.img_B_prev = copy.deepcopy(self.img_A)
        self.img_tau = copy.deepcopy(self.img_A)   # Apparent absorbance image (tau_A - tau_B), initiate as zeros
        self.img_tau_prev = copy.deepcopy(self.img_A)
        self.img_cal = None         # Calibrated image
        self.img_cal_prev = None

        # Calibration attributes
        self.got_doas_fov = False
        self.got_cal_cell = False
        self._cell_cal_dir = None
        self._cal_series_path = None
        self.sens_mask_opts = [0,2]       # Use sensitivity mask when cal_type_int is set to one of the specified options, 0 = cell, 1 = doas, 2 = cell + doas
        self.use_sensitivity_mask = True  # If true, the sensitivty mask will be used to correct tau images
        self.cal_type_int = 1             # Calibration method: 0 = Cell, 1= DOAS, 2 = Cell and DOAS (cell used to adjust FOV sensitivity), 3 = preloaded coefficients
        self.cell_dict_A = {}
        self.cell_dict_B = {}
        self.cell_tau_dict = {}     # Dictionary holds optical depth images for each cell
        self.cell_masks = {}        # Masks for each cell to adjust for sensitivity changes over FOV
        self.sensitivity_mask = np.ones([self.cam_specs.pix_num_y, self.cam_specs.pix_num_x])  # Mask of lowest cell ppmm - one to use for correcting all tau images.
        self.sens_mask_ppmm = None  # Cell ppmm value for that used for generating sensitivity mask
        self.cal_crop = False       # Bool defining if calibration region is cropped
        self.cal_crop_region = None # Bool Array defining crop region for calibration
        self.cal_crop_line_mask = None  # Bool array of the line for crop region (used to find mean of area to set everything outside to that value
        self.cal_crop_rad = 1
        self.crop_sens_mask = False     # Whether cal crop region is used to crop the sensitivity mask
        self.cell_cal_vals = np.zeros(2)
        self.cell_err = 0.1         # Cell CD error (fractional). Currently just assumed to be 10%, typical manufacturer error
        self.cell_fit = None        # The cal scalar will be [0] of this array
        self.cell_pol = None
        self.use_cell_bg = False    # If true, the bg image for bg modelling is automatically set from the cell calibration directory. Otherwise the defined path to bg imag is used

        # Load background image if we are provided with one
        self.bg_A = np.zeros([self.cam_specs.pix_num_y, self.cam_specs.pix_num_x])
        self.vign_A = np.ones([self.cam_specs.pix_num_y, self.cam_specs.pix_num_x])
        self.vigncorr_A = np.zeros([self.cam_specs.pix_num_y, self.cam_specs.pix_num_x])
        self.bg_A_path = None
        self.bg_A_path_old = None       # Old path to vign image - used if ones mask is used
        self.use_vign_corr = True

        # Load background image if we are provided with one
        self.bg_B = np.zeros([self.cam_specs.pix_num_y, self.cam_specs.pix_num_x])
        self.vign_B = np.ones([self.cam_specs.pix_num_y, self.cam_specs.pix_num_x])
        self.vigncorr_B = np.zeros([self.cam_specs.pix_num_y, self.cam_specs.pix_num_x])
        self.bg_B_path = None
        self.bg_A_path_old = None

        self.save_dict = {'img_aa': {'save': False, 'ext': '.npy'},         # Apparent absorption image
                          'img_cal': {'save': False, 'ext': '.npy'},        # Calibrated SO2 image
                          'img_SO2': {'save': False, 'compression': 0},     # Arbitrary SO2 png image
                          'fig_SO2': {'save': False, 'units': 'ppmm'}       # matplotlib SO2 image [units are ppmm or tau]
                          }

        self.img_A_q = queue.Queue()      # Queue for placing images once loaded, so they can be accessed by the GUI
        self.img_B_q = queue.Queue()      # Queue for placing images once loaded, so they can be accessed by the GUI
        self.stop_q = queue.Queue()

        self.plot_iter = True   # Bool defining if plotting iteratively is active. If it is, all images are passed to qs
        self.headless = False   # Bool defining if the object is running in headless mode (no GUI)
        
        self.display_only = False   # If True, images are just sent to GUI to be displayed when they arrive on machine - no processing is performed
        self.process_thread = None  # Placeholder for threading object
        self.in_processing = False
        self.watching = False       # Bool defining if the object is currently watching a directory
        self.transfer_dir = None    # Directory where images are transfered to (either in RTP or FTP)
        self.watcher = None         # Directory watcher object
        self.watched_imgs = dict()  # Dictionary containing new files added to directory - keys are times of images
        self.watched_pair = {self.cam_specs.file_filterids['on']: None,         #For use with force_pair_processing
                             self.cam_specs.file_filterids['off']: None}
        self.force_pair_processing = False  # If True, 2 filter images are processed whether or not their time is the same
        self.STOP_FLAG = 'end'      # Flag for stopping processing queue
        self.save_date_fmt = '%Y-%m-%dT%H%M%S'

        self.fit_data = np.empty(shape = (0, 3 + self.polyorder_cal + 1))
        self.tau_vals = []

        self.geom_dict = {}

        self.missing_path_param_warn = None
        self.config = {}
        self.raw_configs = {}
        self.load_default_conf_errors = None
        try:
            # Try Loading the config
            self.load_config(config_path, "default")
        except (FileNotFoundError, ValueError) as e:

            # Record that the default config load was unsuccessful to show an error later 
            self.load_default_conf_errors = cleandoc(f"""
                Problem loading specified default config file:
                {config_path}\n
                Error: {e}\n
                Reverting to config file supplied with PyCam""")

            print(self.load_default_conf_errors)
            
            # If any files not found then retry with the supplied config
            self.load_config(FileLocator.PROCESS_DEFAULTS, "default")
        self.apply_config()

    def load_config(self, file_path, conf_name):
        """load in a yml config file and place the contents in config attribute"""

        file_path = os.path.normpath(file_path)
        with open(file_path, "r") as file:
            raw_config = yaml.load(file)

        checked_config = self.check_config_paths(file_path, raw_config)
        self.raw_configs[conf_name] = checked_config
        self.config.update(self.raw_configs[conf_name])

    def apply_config(self, subset = None):
        """take items in config dict and set them as attributes in pyplis_worker"""
        if subset is not None:
            [setattr(self, key, value) for key, value in self.config.items() if key in subset]
        else: 
            [setattr(self, key, value) for key, value in self.config.items()]

    def check_config_paths(self, config_path, raw_config):
        missing_path_params = []
        config_dir = os.path.dirname(config_path)

        for path_param in path_params:
            # Skip if cal_type_int is not pre-loaded
            if path_param == "cal_series_path" and raw_config["cal_type_int"] != 3:
                continue

            config_value = raw_config.get(path_param)

            # If there is no value in the config for this parameter then record and skip
            # Unless it is when no other config file has been loaded, then throw an error.
            if config_value is None:
                if self.config:
                    missing_path_params.append(path_param)
                    continue
                else:
                    raise ValueError(f"Default value for {path_param} missing.")

            # Value could be a string or list of strings, we want to do the same thing to both
            # but iterate over the list of strings.
            # Not the most elegent way to do this, but it'll do for now.
            if type(config_value) is str:
                new_value = self.expand_check_path(config_value, config_dir, path_param)
                raw_config[path_param] = new_value
            elif type(config_value) is CommentedMap:
                for species, species_dict in config_value.items():
                    new_value = self.expand_check_path(species_dict['path'], config_dir, path_param)
                    raw_config[path_param][species] = {'path': new_value, 'value': species_dict['value']}
            else:
                for idx, val in enumerate(config_value):
                    new_value = self.expand_check_path(val, config_dir, path_param)
                    raw_config[path_param][idx] = new_value

        if missing_path_params:
            miss_param_str = [f"- {par}" for par in missing_path_params]

            self.missing_path_param_warn = "\n".join(
                ["The following parameters were not present in the loaded config:",
                 *miss_param_str,
                 "Current values were retained."])
            print(self.missing_path_param_warn)

        return raw_config

    def expand_check_path(self, value, dir, path_param):
        """
        Runs the expand and check path methods and catches errors from either to produce 
        informative error messages """
        try:
            new_value = self.expand_config_path(value, dir)
            new_value = os.path.normpath(new_value)
            self.check_path(new_value)
        except FileNotFoundError as e:
            raise FileNotFoundError(f"{path_param} - {e}")

        return new_value

    def expand_config_path(self, path, config_dir):
        """ Converts paths string absolute path if needed"""

        # Leave paths as they are, if using the supplied config
        # (specified by a path relative to pycam location)
        if not os.path.isabs(config_dir):
            return path
        
        if path == '':
            raise FileNotFoundError("Path not specified")
        # If it's an absolute path then just use as is
        elif os.path.isabs(path):
            return path
        # If it's relative and in the cwd then expand it to an absolute path
        elif os.path.exists(path):
            return os.path.abspath(path)
        # Otherwise prepend the path with the location of the config file
        else:
            return os.path.join(config_dir, path)

    def check_path(self, path):
        if not os.path.exists(path):
            raise FileNotFoundError(f"File path {path} does not exist")

    def save_all_pcs(self, save_dir):
        """Save all the currently loaded/drawn pcs lines to files and update config"""
        pcs_lines = []
        for line_n, line in enumerate(self.PCS_lines_all):
            if line is not None:
                file_name = "pcs_line_{}.txt".format(line_n+1)
                file_path = os.path.join(save_dir, file_name)
                save_pcs_line(line, file_path)
                pcs_lines.append(file_name)
        
        self.config["pcs_lines"] = pcs_lines

    def load_pcs_from_config(self):
        """ Load the cross correlation lines used for plume speed calculation from the pcs_lines specified in the config """
        for i, line_file in enumerate(self.config['pcs_lines']):
            line, line_type = load_pcs_line(line_file)
            if line_type:
                self.cross_corr_lines[line_type] = line
            self.PCS_lines_all.append(line)
            self.PCS_lines_all[-1].line_id = str(i)
        self.PCS_lines = [pcs_line for pcs_line in self.PCS_lines_all if not pcs_line == self.cross_corr_lines['old']]

    def save_all_dil(self, save_dir):
        dil_lines = []
        for line_n, line in enumerate(self.fig_dilution.lines_pyplis):
            if line is not None:
                file_name = "dil_line_{}.txt".format(line_n+1)
                file_path = os.path.join(save_dir, file_name)
                save_light_dil_line(line, file_path)
                dil_lines.append(file_name)

        self.config["dil_lines"] = dil_lines

    def save_img_reg(self, save_dir):
        """Save a copy of the currently used image registratioon"""
        file_path = os.path.join(save_dir, "image_reg")
        file_path = self.img_reg.save_registration(file_path)
        file_path = os.path.relpath(file_path, save_dir)
        self.config["img_registration"] = file_path

    def load_cam_geom(self, filepath):
        with open(filepath, 'r') as f:
            for line in f:
                # Ignore first line
                if line[0] == '#':
                    continue

                # Extract key-value pair, remove the newline character from the value, then recast
                key, value = line.split('=')
                value = value.strip()
                if key == 'volcano':
                    self.volcano = value
                elif key == 'altitude':
                    self.geom_dict[key] = int(value)
                else:
                    self.geom_dict[key] = float(value)


    def save_cam_geom(self, filepath):
        """Save a copy of the currently loaded cam geom"""

        # If the file isn't specified then use a default name
        if filepath.find(".txt") == -1:
            save_path = "cam_geom.txt"
            filepath = os.path.join(filepath, save_path)
        else:
            save_path = filepath
        
        # Open file object and write all attributes to it
        with open(filepath, 'w') as f:
            f.write('# Geometry setup file\n')
            f.write('volcano={}\n'.format(self.location))
            for key, value in self.geom_dict.items():
                f.write('{}={}\n'.format(key, value))

        self.config["default_cam_geom"] = save_path

    def save_doas_params(self):

        # names in doas/ifit do not always correspond to names in config file,
        # so dict below provides translation.
        # Keys are names in config file, Values are doas_worker attribute names
        doas_params = {
            "spec_dir": "spec_dir",
            "dark_spec_dir": "dark_dir",
            "ILS_path": "ils_path",
            "include_ils_fit": "include_ils_fit",
            "use_light_dilution_spec": "corr_light_dilution",
            "grid_max_ppmm": "grid_max_ppmm",
            "grid_increment_ppmm": "grid_increment_ppmm",
            "spec_recal_time": "recal_ld_mins",
            "LDF": "LDF",
            "start_stray_wave": "start_stray_wave",
            "end_stray_wave": "end_stray_wave",
            "start_fit_wave": "start_fit_wave",
            "end_fit_wave": "end_fit_wave",
            "shift": "shift"
        }
        
        current_params = {key: getattr(self.doas_worker, value)
                          for key, value in doas_params.items()}
        self.config.update(current_params)
        self.config['spec_dir'] = str(doas_params['spec_dir'])

    def save_config_plus(self, file_path, file_name = None):
        """Save extra data associated with config file along with config"""
        self.save_all_pcs(file_path)
        self.save_img_reg(file_path)
        self.save_cam_geom(file_path)
        self.save_doas_params()

        # DIL lines are saved in the dilution figure object
        if not self.headless:
            self.save_all_dil(file_path)
        if file_name is None:
            self.save_config(file_path)
        else:
            self.save_config(file_path, file_name)

    def save_config(self, file_path, file_name = "process_config.yml", subset=None):
        """Save the contents of the config attribute to a yml file"""

        # Allows partial update of the specified config file (useful for updating defaults) 
        if subset is None:
            self.raw_configs["default"].update(self.config)
        else:
            vals = {key: self.config[key] for key in subset if key in self.config.keys()}
            self.raw_configs["default"].update(vals)

        full_path = str(Path(file_path) / file_name)

        with open(full_path, "w") as file:
            yaml.dump(self.raw_configs["default"], file)

    @property
    def location(self):
        return self._location

    @location.setter
    def location(self, value):
        self._location = value.lower()      # Make all lower case for ease of handling

        # Get currently existing source ids
        ids = pyplis.inout.get_source_ids()

        # Make all ids lower case
        ids_lower = [f.lower() for f in ids]

        # If the ID is not in the list, we get it from online
        if self.location not in ids_lower:
            source = pyplis.inout.get_source_info_online(self.location)

            # If download was successful the returned dictionary will have contain a name for the source
            if self.location in source.keys():
                pyplis.inout.save_default_source(source[self.location])
            else:
                raise UnrecognisedSourceError

            # Set location id by extracting the name from the oredered dictionary
            location_id = source[self.location]['name']

        else:
            # If the id already exists we extract the id using the lower case id list
            location_id = ids[ids_lower.index(self.location)]

        # Load the source
        self.source = pyplis.setupclasses.Source(location_id)

    @property
    def cell_cal_dir(self):
        return self._cell_cal_dir

    @cell_cal_dir.setter
    def cell_cal_dir(self, value):
        """When the cell calibration directory is changed we automatically load it in and process the data"""
        self._cell_cal_dir = value
        self.perform_cell_calibration_pyplis(plot=True)

    @property
    def cal_series_path(self):
        return self._cal_series_path

    @cal_series_path.setter
    def cal_series_path(self, value):
        self._cal_series_path = value
        # This checks against the value in the config dict as there is no guarantee
        # that the attribute will be updated before reaching this setter.
        if self.config["cal_type_int"] == 3:
            self.load_cal_series(self._cal_series_path)

    @property
    def flow_glob(self):
        return self.velo_modes['flow_glob']

    @flow_glob.setter
    def flow_glob(self, value):
        self.velo_modes['flow_glob'] = value

    @property
    def flow_raw(self):
        return self.velo_modes['flow_raw']

    @flow_raw.setter
    def flow_raw(self, value):
        self.velo_modes['flow_raw'] = value

    @property
    def flow_histo(self):
        return self.velo_modes['flow_histo']

    @flow_histo.setter
    def flow_histo(self, value):
        self.velo_modes['flow_histo'] = value

    @property
    def flow_hybrid(self):
        return self.velo_modes['flow_hybrid']

    @flow_hybrid.setter
    def flow_hybrid(self, value):
        self.velo_modes['flow_hybrid'] = value

    @property
    def flow_nadeau(self):
        return self.velo_modes['flow_nadeau']

    @flow_nadeau.setter
    def flow_nadeau(self, value):
        self.velo_modes['flow_nadeau'] = value

    @property
    def save_img_aa(self):
        return self.save_dict['img_aa']['save']

    @save_img_aa.setter
    def save_img_aa(self, value):
        self.save_dict['img_aa']['save'] = value

    @property
    def type_img_aa(self):
        return self.save_dict['img_aa']['ext']

    @type_img_aa.setter
    def type_img_aa(self, value):
        self.save_dict['img_aa']['ext'] = value
    
    @property
    def save_img_cal(self):
        return self.save_dict['img_cal']['save']

    @save_img_cal.setter
    def save_img_cal(self, value):
        self.save_dict['img_cal']['save'] = value

    @property
    def type_img_cal(self):
        return self.save_dict['img_cal']['ext']

    @type_img_cal.setter
    def type_img_cal(self, value):
        self.save_dict['img_cal']['ext'] = value

    @property
    def save_img_so2(self):
        return self.save_dict['img_SO2']['save']

    @save_img_so2.setter
    def save_img_so2(self, value):
        self.save_dict['img_SO2']['save'] = value

    @property
    def save_fig_so2(self):
        return self.save_dict['fig_SO2']['save']

    @save_fig_so2.setter
    def save_fig_so2(self, value):
        self.save_dict['fig_SO2']['save'] = value

    @property
    def type_fig_so2(self):
        return self.save_dict['fig_SO2']['units']

    @type_fig_so2.setter
    def type_fig_so2(self, value):
        self.save_dict['fig_SO2']['units'] = value

    @property
    def png_compression(self):
        return self.save_dict['img_SO2']['compression']

    @png_compression.setter
    def png_compression(self, value):
        self.save_dict['img_SO2']['compression'] = value

    @property
    def bg_mode(self):
        if self.bg_pycam:
            return 7
        else:
            return self.plume_bg_A.mode

    @bg_mode.setter
    def bg_mode(self, value):
        if value == 7:
            self.bg_pycam = True
        else:
            self.plume_bg_A.mode = value
            self.plume_bg_B.mode = value
            self.bg_pycam = False

    @property
    def cal_type_int(self):
        return self._cal_type_int

    @cal_type_int.setter
    def cal_type_int(self, value):
        self._cal_type_int = value
        self.use_sensitivity_mask = value in self.sens_mask_opts
        if value != 3:
            self.calibration_series = None

    @property
    def nadeau_line_orientation(self):
        """
        Orientation of Nadeau line
        """
        return self._nadeau_line_orientation

    @nadeau_line_orientation.setter
    def nadeau_line_orientation(self, value):

        # Should wrap values between 0 and 359
        if value < 0:
            value += (360 * abs(value//360))
        elif value >= 360:
            value -= (360 * abs(value//360))

        self._nadeau_line_orientation = value

    def update_cam_geom(self, geom_info):
        """Updates camera geometry info by creating a new object and updating MeasSetup object

        Parameters
        ----------
        geom_info: dict
            Dictionary containing geometry info for pyplis"""
        self.cam = create_picam_new_filters(geom_info)

    def measurement_setup(self, img_dir=None, start=None, stop=None, location=None, wind_info=None):
        """Creates pyplis MeasSetup object"""
        # Check the camera is correctly setup
        if not isinstance(self.cam, pyplis.setupclasses.Camera):
            print('Pyplis camera object not correctly setup, cannot create MeasSetup object')
            return

        if img_dir is not None:
            self.img_dir = img_dir

        if location is not None and location != self.location:
            self.location = location

        # Setup measurement object
        self.meas = pyplis.setupclasses.MeasSetup(self.img_dir, start, stop, camera=self.cam,
                                                  source=self.source, wind_info=wind_info)

        # Compute all distance images and associated parameter (done here so it will be set correctly every time
        # the measurement geometry is changed)
        self.compute_plume_dists()

    def show_geom(self):
        """Wrapper for pyplis plotting of measurement geometry"""
        self.geom_fig = self.meas.meas_geometry.draw_map_2d()
        self.geom_fig.fig.show()

    def get_img_time(self, filename, adj_time_zone=True):
        """
        Gets time from filename and converts it to datetime object
        :param filename:
        :param adj_time_zone: bool      If true, the file time is adjusted for the timezone
        :return img_time:
        """
        # Make sure filename only contains file and not larger pathname
        filename = filename.split('\\')[-1].split('/')[-1]

        # Extract time string from filename
        time_str = filename.split('_')[self.cam_specs.file_date_loc]

        # Turn time string into datetime object
        img_time = datetime.datetime.strptime(time_str, self.cam_specs.file_datestr)

        # Adjust for timezone if requested
        if adj_time_zone:
            img_time = img_time - datetime.timedelta(hours=self.time_zone)

        return img_time

    def get_img_type(self, filename):
        """
        Gets image type from filename
        :param filename:
        :return img_time:
        """
        # Make sure filename only contains file and not larger pathname, and remove extension
        filename = os.path.splitext(filename.split('\\')[-1].split('/')[-1])[0]

        # Extract the image type from the filename
        type_str = filename.split('_')[self.cam_specs.file_type_loc]

        return type_str

    def get_img_list(self):
        """
        Gets image list and splits it into image pairs (on/off), it flags if there are missing pairs
        :returns img_list: list
        """
        # Create full list of images
        full_list = [f for f in os.listdir(self.img_dir)
                     if self.cam_specs.file_type['meas'] in f and self.cam_specs.file_ext in f]

        self.num_img_tot = len(full_list)

        # Get A and B image lists (sort img_list_A as it will be the one we loop through, so needs to be in time order)
        img_list_A = [f for f in full_list if self.cam_specs.file_filterids['on'] in f]
        img_list_A.sort()
        img_list_B = [f for f in full_list if self.cam_specs.file_filterids['off'] in f]

        no_contemp = 0
        img_list = []

        # Loop through images in img_list_A and find contemporaneous img_B if it exists
        for img_A in img_list_A:
            timestr_A = img_A.split('_')[self.cam_specs.file_date_loc]
            img_B = [f for f in img_list_B if timestr_A in f]

            # If no contemporaneous image was found we flag it
            if len(img_B) == 0:
                no_contemp += 1
                continue
            elif len(img_B) > 1:
                warnings.warn('Multiple contemporaenous images found for {} in image directory {}\n'
                              'Selecting the first image as the pair'.format(img_A, self.img_dir))

            # Append the image pair to img_list, if we have a pair
            img_list.append([img_A, img_B[0]])

        if no_contemp > 0:
            warnings.warn('Image sequence has {} incomplete pairs\n'
                          'These images will not be used for processing.'.format(no_contemp))

        self.num_img_pairs = len(img_list)
        self.time_range = [self.get_img_time(img_list[0][0]), self.get_img_time(img_list[-1][0])]

        return img_list

    def reset_buff(self):
        """
        Resets image buffer and cross correlation buffer
        :return:
        """
        self.img_buff = [{'directory': '',
                          'file_A': '',
                          'file_B': '',
                          'time': datetime.datetime.now() + datetime.timedelta(hours=72),   # Make sure time is always a time object, as we need to compare this to other time objects. So just set this way in the future
                          'img_tau': pyplis.Img(np.zeros([self.cam_specs.pix_num_y,
                                                          self.cam_specs.pix_num_x], dtype=np.float32)),
                          'opt_flow': None,  # OptFlowFarneback object. Only saved if self.save_opt_flow = True
                          'nadeau_plumespeed': None
                          }
                         for x in range(self.img_buff_size)]

        # Reset cross-correlation buffer
        self.reset_cross_corr_buff()

    def reset_cross_corr_buff(self):
        """
        Resets cross correlation buffer
        :return:
        """
        # Update cross-correlation buffer
        self.cross_corr_buff = {}
        try:
            for line in self.PCS_lines_all:
                self.cross_corr_buff[line.line_id] = {'time': list(),
                                                      'cds': list(),
                                                      'cd_err': list(),
                                                      'distarr': list(),
                                                      'disterr': list()}
        except AttributeError:  # First time this is run it will not have PCS_lines_all instantiated, so just catch here
            pass

    def reset_self(self, reset_plot=True):
        """
        Resets aspects of self to ensure we start processing in the correct manner
        :return:
        """
        self.reset_buff()
        self.idx_current = -1       # Used to track what the current index is for saving to image buffer (buffer is only added to after first processing so we start at -1)
        self.idx_current_doas = 0   # Used for tracking current index of doas points
        self.first_image = True
        self.img_cal = None         # Reset calibration image as we no longer have one
        self.img_cal_prev = None
        self.got_doas_fov = False
        self.had_fix_fov_cal = False
        self.got_cal_cell = False
        self.got_light_dil = False
        self.dil_recal_last = 0
        self.vel_glob = []
        self.vel_glob_err = None
        self.cross_corr_last = 0
        self.cross_corr_series = {'time': [],  # datetime list
                                  'young': [],  # Young plume series list
                                  'old': []}  # Old plume series list
        self.got_cross_corr = False
        self.nadeau_line = None
        self.doas_file_num = 1
        self.doas_last_save = datetime.datetime.now()
        self.doas_last_fov_cal = datetime.datetime.now()
        self.tau_vals = []

        if self.fix_fov:
            self.generate_doas_fov()

        # Some pyplis tracking parameters
        self.ts, self.bg_mean, self.bg_std = [], [], []

        # Initiate results
        self.init_results()

        if reset_plot:
            # Reset time series figure
            self.fig_series.update_plot()

    def init_results(self):
        """Initiates results dictionary"""
        # Emission rate dictionary
        self.results = {}
        for line in self.PCS_lines_all:
            if line is not None:
                line_id = line.line_id
                self.add_line_to_results(line_id)
                self.ICA_masses[line_id] = {"datetime": [], "value": []}
        
        # Add EmissionRates objects for the total emission rates (sum of all lines)
        self.results['total'] = {}
        self.ICA_masses['total'] = {"datetime": [], "value": []}
        for mode in self.velo_modes:
            self.results['total'][mode] = EmissionRates('total', mode)

    def add_line_to_results(self, line_id):
        """
        Adds a line to the results dictionary
        :param line_id: str     ID of LineOnImage object
        """
        self.results[line_id] = {}
        for mode in self.velo_modes:
            self.results[line_id][mode] = EmissionRates(line_id, mode)
            if mode == 'flow_histo':
                self.results[line_id][mode]._flow_orient = []
                self.results[line_id][mode]._flow_orient_upper = []
                self.results[line_id][mode]._flow_orient_lower = []

    def set_processing_directory(self, img_dir=None, make_dir=False):
        """
        Sets processing directory
        :param img_dir:     str     If not None then this path is used, otherwise self.img_dir is used as root
        :return:
        """
        if img_dir is not None:
            if not os.path.exists(img_dir):
                raise ValueError('Directory does not exist, cannot setup processing directory')
        else:
            img_dir = self.img_dir

        # Make output dir with time (when processed as opposed to when captured) suffix to minimise risk of overwriting
        process_time = datetime.datetime.now().strftime(self.save_date_fmt)
        # Save this as an attribute so we only have to generate it once
        self.processed_dir = os.path.join(img_dir, self.proc_name.format(process_time))
        self.saved_img_dir = os.path.join(self.processed_dir, 'saved_images')
        if make_dir:
            os.makedirs(self.saved_img_dir, exist_ok = True)

    def load_sequence(self, img_dir=None, plot=True, plot_bg=True):
        """
        Loads image sequence which is defined by the user
        :param init_dir:
        :return:
        """
        if img_dir is None:
            img_dir = filedialog.askdirectory(title='Select image sequence directory', initialdir=self.img_dir)

        if len(img_dir) > 0 and os.path.exists(img_dir):
            self.config["img_dir"] = img_dir
            self.apply_config(subset="img_dir")
        else:
            return

        # Reset buffers as we have a new sequence
        self.reset_self()

        # Update image list
        self.img_list = self.get_img_list()

        # Set-up processing directory
        self.set_processing_directory()

        # Update frame containing details of image directory
        if self.seq_info is not None:
            self.seq_info.update_variables()

        # Display first images of sequence
        if len(self.img_list) > 0:
            self.process_pair(self.img_dir + '/' + self.img_list[0][0],
                              self.img_dir + '/' + self.img_list[0][1],
                              plot=plot, plot_bg=plot_bg)

            if len(self.img_list) > 1:
                # Load second image too so that we have optical flow output generated
                self.idx_current += 1
                self.first_image = False
                self.process_pair(self.img_dir + '/' + self.img_list[1][0],
                                  self.img_dir + '/' + self.img_list[1][1],
                                  plot=plot, plot_bg=plot_bg)

    def next_image(self):
        """Move to loading in next image of a sequence (used when stepping through a sequence for display purposes)"""
        # TODO because this doesn't update everything properly, clicking vignette correction corrects the wrong image.
        # TODO Maybe we need to do full processing of the image if we step to the next image?

        self.idx_current += 1
        try:
            # First check if the buffer already contains this image
            if self.img_list[self.idx_current+1][0] == self.img_buff[self.idx_current+1]['file_A']:
                img_A = self.img_buff[self.idx_current+1]['file_A']
                img_B = self.img_buff[self.idx_current+1]['file_B']
                img_tau = self.img_buff[self.idx_current+1]['img_tau']
                opt_flow = self.img_buff[self.idx_current+1]['opt_flow']

                # Going to previous image, so we get data from buffer
                for img_name in [img_A, img_B]:
                    self.load_img(self.img_dir + '/' + img_name, plot=True, temporary=True)
                self.fig_tau.update_plot(img_tau)
                # TODO plot optical flow image
                if opt_flow is not None:
                    pass

            # If we don't already have this image loaded in then we process it
            else:
                # Process images too
                self.process_pair(self.img_dir + '/' + self.img_list[self.idx_current+1][0],
                                  self.img_dir + '/' + self.img_list[self.idx_current+1][1])
        except IndexError:
            self.idx_current -= 1

    def previous_image(self):
        """Move to loading in next image of a sequence (used when stepping through a sequence for display purposes)"""
        try:
            # If we don't have any earlier images we just return
            img_A = self.img_buff[self.idx_current]['file_A']
            img_B = self.img_buff[self.idx_current]['file_B']
            img_tau = self.img_buff[self.idx_current]['img_tau']
            opt_flow = self.img_buff[self.idx_current]['opt_flow']

            # Going to previous image, so we get data from buffer
            for img_name in [img_A, img_B]:
                self.load_img(self.img_dir + '/' + img_name, plot=True, temporary=True)
            self.fig_tau.update_plot(img_tau)
            # TODO plot image
            if opt_flow is not None:
                pass

            self.idx_current -= 1
        except IndexError:
            pass

    def load_BG_pair(self, img_A_path = None, img_B_path = None):
        """
        Loads band A and band B background images
        :param img_A_path: str     Path to A band background image
        :param img_B_path: str     Path to B band background image
        """
        if self.config["use_vign_corr"]:
            if img_A_path is None or img_B_path is None:
                img_A_path = self.bg_A_path
                img_B_path = self.bg_B_path
            self.load_BG_img(img_A_path, band='A')
            self.load_BG_img(img_B_path, band='B')
        else:
            self.load_BG_img(FileLocator.ONES_MASK, band='A', ones=True)
            self.load_BG_img(FileLocator.ONES_MASK, band='B', ones=True)
        
    def load_BG_img(self, bg_path, band='A', ones=False):
        """Loads in background file

        :param bg_path: Path to background sky image
        :param band: Defines whether image is for on or off band (A or B)
        :param ones:  bool  If True, dark image is not subtracted as this image is simply an array of ones"""
        if not os.path.exists(bg_path):
            raise ValueError('File path specified for background image does not exist: {}'.format(bg_path))
        if band not in ['A', 'B']:
            raise ValueError('Unrecognised band for background image: {}. Must be either A or B.'.format(band))

        # Create image object
        img = pyplis.image.Img(bg_path, self.load_img_func)

        if not ones:
            # Dark subtraction - first extract ss then hunt for dark image
            ss = str(int(img.texp * 10 ** 6))
            dark_img = self.find_dark_img(self.dark_img_dir, ss, band=band)[0]

            if dark_img is not None:
                img.subtract_dark_image(dark_img)
                img.img[img.img <= 0] = np.finfo(float).eps
            else:
                warnings.warn('No dark image found, for band {} background image.'
                              'Note: Image will still be flagged as dark-corrected so processing can proceed.'.format(band))
                img.subtract_dark_image(0)  # Just subtract 0. This ensures the image is flagged as dark-corr
        else:
            img.subtract_dark_image(0)  # Just subtract 0. This ensures the image is flagged as dark-corr

        # Set variables
        setattr(self, 'bg_{}'.format(band), img)
        self.generate_vign_mask(img.img, band)
        if not ones:
            self.config['bg_{}_path'.format(band)] = bg_path

    def save_imgs(self):
        """
        Saves current set of images depending on if they are requested to be saved from save_dict
        :return:
        """
        # Make saved directory folder if it doesn't already exist
        if not os.path.exists(self.saved_img_dir):
            os.mkdir(self.saved_img_dir)

        # Save AA image
        if self.save_dict['img_aa']['save']:
            if isinstance(self.img_tau, pyplis.Img):
                save_so2_img_raw(self.saved_img_dir, self.img_tau, img_end='SO2_aa', ext=self.save_dict['img_aa']['ext'])

        # Save calibrated image
        if self.save_dict['img_cal']['save']:
            if isinstance(self.img_cal, pyplis.Img):
                save_so2_img_raw(self.saved_img_dir, self.img_cal, img_end='SO2_cal', ext=self.save_dict['img_cal']['ext'])

        # Save arbitrary SO2 image (for visual representation only, since it is not calibrated)
        if self.save_dict['img_SO2']['save']:
            max_val = self.fig_tau.img_disp.get_clim()[-1]
            if self.fig_tau.disp_cal:
                if isinstance(self.img_cal, pyplis.Img):
                    save_so2_img(self.saved_img_dir, self.img_cal, compression=self.save_dict['img_SO2']['compression'],
                                 max_val=max_val)
            else:
                if isinstance(self.img_tau, pyplis.Img):
                    save_so2_img(self.saved_img_dir, self.img_tau, compression=self.save_dict['img_SO2']['compression'],
                                 max_val=max_val)

        # Save matplotlib SO2 image
        if self.save_dict['fig_SO2']['save']:
            # If ppmm is requested we need to check if we have a calibration then set plot if needed
            if self.save_dict['fig_SO2']['units'] == 'ppmm':
                if isinstance(self.img_cal, pyplis.Img):
                    if not self.fig_tau.disp_cal:
                        self.fig_tau.disp_cal = 1
                        self.fig_tau.update_plot(self.img_tau, self.img_cal)
            # If tau is selected we need to set plot if it's in the wrong units
            elif self.save_dict['fig_SO2']['units'] == 'tau':
                if self.fig_tau.disp_cal:
                    self.fig_tau.disp_cal = 0
                    self.fig_tau.update_plot(self.img_tau, self.img_cal)
            else:
                print('Warning! Unrecognised units, SO2 figure not saved!')
            self.fig_tau.save_figure(img_time=self.img_tau.meta['start_acq'],
                                     savedir=self.saved_img_dir)

    def load_img(self, img_path, band=None, plot=True, temporary=False):
        """
        Loads in new image and dark corrects if a dark file is provided

        :param img_path: str    Path to image
        :param band: str    If band is not provided, it will be found from the pathname
        :param plot: bool   If true, the image is added to the img_q so that it will be displayed in the gui
        :param temporary   bool     If True, the previous image isn't set to the last image - this is just to be used
                                    if going backwards through data, loading it in - we don't want to reset previous
                                    image as we aren't doing a full processing of the new data and don't want to mess
                                    up the current state
        """
        # Get new image
        img = self.get_img(img_path)

        self.prep_img(img, img_path, band, plot, temporary)

    def get_img(self, img_path, attempts = 1):
        
        while attempts > 0:
            # Try and load the image
            try:
                img = pyplis.image.Img(img_path, self.load_img_func)
            except FileNotFoundError as e:
                err = e
                time.sleep(0.2)
                attempts -= 1
            else:
                break
        else:
            # This will run once the number of repeats is 0
            raise err

        img.filename = img_path.split('\\')[-1].split('/')[-1]
        img.pathname = img_path
        
        return img
    
    def prep_img(self, img, img_path, band=None, plot=True, temporary=False):
        # Extract band if it isn't already provided
        if band is None:
            band = [f for f in img_path.split('_') if 'fltr' in f][0].replace('fltr', '')

        # Set previous image from current img
        if not temporary:
            setattr(self, 'img_{}_prev'.format(band), getattr(self, 'img_{}'.format(band)))

         # Dark subtraction - first extract ss then hunt for dark image
        try:
            ss = str(int(img.texp * 10 ** 6))
            dark_img = self.find_dark_img(self.dark_img_dir, ss, band=band)[0]
        except ImgMetaError:
            dark_img = None

        if dark_img is not None:
            img.subtract_dark_image(dark_img)
            img.img[img.img <= 0] = np.finfo(float).eps     # Set zeros and less to smallest value
        else:
            warnings.warn('No dark image found, image has been loaded without dark subtraction.'
                          'Note: Image will still be flagged as dark-corrected so processing can proceed.')
            img.subtract_dark_image(0)  # Just subtract 0. This ensures the image is flagged as dark-corr

        # Set object attribute to the loaded pyplis image
        # (must be done prior to image registration as the function uses object attribute self.img_B)
        setattr(self, 'img_{}'.format(band), img)

        # Warp image using current setup if it is B
        if band == 'B':
            self.register_image()

        # Add to plot queue if requested
        if plot:
            print('Updating plot {}'.format(band))
            getattr(self, 'fig_{}'.format(band)).update_plot(img_path)

    def find_dark_img(self, img_dir, ss, band='on', find_nearest=True):
        """
        Searches for suitable dark image in designated directory. First it filters the images for the correct filter,
        then searches for an image with the same shutter speed defined
        :param: ss  int,str     Shutter speed value to hunt for. Can be either int or str
        :param: find_nearest  bool  If True, a dark image will always be returned, based on the nearest available
                                    shutter speed.
        :returns: dark_img      Coadded dark image for this shutter speed
        :returns: dark_paths    List of strings representing paths to all dark images used to generate dark_img
        """
        # If band is given in terms of A/B we convert to on/off
        if band == 'A':
            band = 'on'
        elif band == 'B':
            band = 'off'

        # Round ss to 2 significant figures
        ss_rounded = round(int(ss), -int(floor(log10(abs(int(ss))))) + 1)

        # Fast dictionary look up for preloaded dark images (using rounded ss value)
        if str(ss_rounded) in self.dark_dict[band].keys():
            dark_img = self.dark_dict[band][str(ss_rounded)]
            return dark_img, None

        # List all dark images in directory
        dark_list = [f for f in os.listdir(img_dir)
                     if self.cam_specs.file_type['dark'] in f and self.cam_specs.file_ext in f
                     and self.cam_specs.file_filterids[band] in f]

        # Extract ss from each image and round to 2 significant figures
        ss_str = self.cam_specs.file_ss.replace('{}', '')
        ss_images = [int(f.split('_')[self.cam_specs.file_ss_loc].replace(ss_str, '')) for f in dark_list]
        ss_rounded_list = [round(f, -int(floor(log10(abs(f)))) + 1) for f in ss_images]

        # Find nearest shutter speed that exists and allow for faster exit of function if it does
        # This may seem slightly repetitive to above, but is necessary if we want the fastest possible look-up when
        # find nearest is False. Otherwise we always not to create the ss_rounded_list before lookup
        if find_nearest:
            ss_rounded = min(ss_rounded_list, key=lambda x: abs(x - ss_rounded))
            # Fast dictionary look up for preloaded dark images (using rounded ss value)
            if str(ss_rounded) in self.dark_dict[band].keys():
                dark_img = self.dark_dict[band][str(ss_rounded)]
                return dark_img, None

        ss_idx = [i for i, x in enumerate(ss_rounded_list) if x == ss_rounded]
        ss_images = [dark_list[i] for i in ss_idx]

        if len(ss_images) < 1:
            # messagebox.showerror('No dark images found', 'No dark images at a shutter speed of {} '
            #                                              'were found in the directory {}'.format(ss, img_dir))
            return None, None

        # If we have images, we loop through them to create a coadded image
        dark_full = np.zeros([self.cam_specs.pix_num_y, self.cam_specs.pix_num_x, len(ss_images)])
        for i, ss_image in enumerate(ss_images):
            # Load image. Coadd.
            dark_full[:, :, i], meta = load_picam_png(os.path.join(img_dir, ss_image))

        # Coadd images to creat single image
        dark_img = np.mean(dark_full, axis=2)

        # Update lookup dictionary for fast retrieval of dark image later
        self.dark_dict[band][str(ss_rounded)] = dark_img

        # Generate dark list of images as second return value in case this is wanted
        dark_paths = [os.path.join(img_dir, f) for f in ss_images]

        return dark_img, dark_paths

    def register_image(self, **kwargs):
        """
        Registers B image to A by passing them to the ImageRegistration object
        kwargs: settings to be passed to image registartion object
        :return:
        """
        self.img_B.img_warped = self.img_reg.register_image(self.img_A.img, self.img_B.img, **kwargs)

    def update_img_buff(self, img_tau, file_A, file_B, opt_flow=None, nadeau_plumespeed=None):
        """
        Updates the image buffer and file time buffer
        :param img_tau:     np.array        n x m image matrix of tau image
        :param filname:     str             on- or off-band filename for image used to generate img_tau
        """
        # ----------------------------------------
        # New dictionary style of buffering
        # ----------------------------------------
        # Convert img_tau to pyplis image if necessary
        if not isinstance(img_tau, pyplis.Img):
            img_tau = pyplis.Img(img_tau)

        # Opt flow must be none if we are not flagging to save opt flow
        if not self.save_opt_flow:
            opt_flow = None

        # Add all values to the buffer
        new_dict = {'directory': self.img_dir,
                    'file_A': file_A,
                    'file_B': file_B,
                    'time': copy.deepcopy(self.get_img_time(file_A)),
                    'img_tau': copy.deepcopy(img_tau),
                    'opt_flow': copy.deepcopy(opt_flow),
                    'nadeau_plumespeed': nadeau_plumespeed
                    }

        # If we haven't exceeded buffer size then we simply add new data to buffer
        if self.idx_current < self.img_buff_size:
            self.img_buff[self.idx_current] = new_dict

        # If we are beyond the buffer size we need to shift all images down one and add the new image to the end
        # The oldest image is therefore lost from the buffer
        else:
            self.img_buff[:-1] = self.img_buff[1:]
            self.img_buff[-1] = new_dict
        # --------------------------------------------

    def generate_vign_mask(self, img, band):
        """
        Generates vign mask and updates self.vign_X from the imag and for the specified band X
        :param img:     np.array    Clear-sky image to be converted to vign_mask
        :param band:    str         Band
        :return:
        """
        if band.lower() == 'on':
            band = 'A'
        elif band.lower() == 'off':
            band = 'B'

        setattr(self, 'vign_{}'.format(band), img / np.amax(img))

    def perform_cell_calibration_pyplis(self, plot=True, load_dat=True):
        # TODO COMPLETE MERGE OF THIS AND THE OTHER CALIBRATION FUNCTION
        # TODO There is definitely duplicated processing done in the other script, which probably slows this one down
        """
        Performs cell calibration with pyplis object
        :param load_dat:    bool
            If True, the data is loaded afresh. Otherwise we are assuming we already have the necessary data and are
            just re-running, perhaps with a crop in place.
        """
        filter_ids = {'A': 'on',        # Definition of filter ids. I use A/B pyplis uses on/off
                      'B': 'off'}

        if load_dat:
            # Create updated cell calib engine (includes current cam geometry - may not be necessary)
            self.cell_calib = pyplis.cellcalib.CellCalibEngine(self.cam)

            # Run first calibration, with saving the dark_corr images set to True
            # This will also generate the cell optical depth image needed for plotting in Cell GUI frame
            self.perform_cell_calibration(plot=False, save_corr=True)

            # Try again, if we fail then the calibration directory doesn't contain valid images, so we exit
            # Get all dark corrected images in sequence
            img_list_full = [x for x in os.listdir(self.cell_cal_dir) if
                             self.cam_specs.file_type['dark_corr'] + self.cam_specs.file_ext in x]

            if len(img_list_full) == 0:
                print('Calibration directory: {} \n'
                      ' is lacking necessary files to perform calibration. '
                      'Please use a different directory or move images to this directory'.format(self.cell_cal_dir))
                return

            # Clear sky.
            clear_list_A = [x for x in img_list_full
                            if self.cam_specs.file_filterids['on'] in x and self.cam_specs.file_type['clear'] in x]
            clear_list_B = [x for x in img_list_full
                            if self.cam_specs.file_filterids['off'] in x and self.cam_specs.file_type['clear'] in x]
            bg_on_paths = [os.path.join(self.cell_cal_dir, f) for f in clear_list_A]
            bg_off_paths = [os.path.join(self.cell_cal_dir, f) for f in clear_list_B]

            # Set pyplis background images
            self.cell_calib.set_bg_images(img_paths=bg_on_paths, filter_id="on")
            self.cell_calib.set_bg_images(img_paths=bg_off_paths, filter_id="off")

            # -------------------------------
            # READ IN CALIBRATION CELL IMAGES
            # -------------------------------
            # Calibration file listssky
            cal_list_A = [x for x in img_list_full
                          if self.cam_specs.file_filterids['on'] in x and self.cam_specs.file_type['cal'] in x]
            cal_list_B = [x for x in img_list_full
                          if self.cam_specs.file_filterids['off'] in x and self.cam_specs.file_type['cal'] in x]
            num_cal_A = len(cal_list_A)
            num_cal_B = len(cal_list_B)

            if num_cal_A == 0 or num_cal_B == 0:
                print('Calibration directory does not contain expected image. Aborting calibration load!')
                return

            cell_vals_A = [
                x.split('.')[0].split('_')[self.cam_specs.file_type_loc].replace(self.cam_specs.file_type['cal'], '')
                for x in cal_list_A]
            cell_vals_B = [
                x.split('.')[0].split('_')[self.cam_specs.file_type_loc].replace(self.cam_specs.file_type['cal'], '')
                for x in cal_list_B]
            cell_vals = list(set(cell_vals_A))

            # Ensure that we only calibrate with cells which have both on and off band images. So first we determine values
            # which are in one list but not the other, removing them from cell_vals
            cell_vals_B = list(set(cell_vals_B))
            missing_vals = np.setdiff1d(cell_vals, cell_vals_B, assume_unique=True)
            for val in missing_vals:
                try:
                    cell_vals.remove(val)
                except ValueError:
                    pass
                print('Cell {}ppmm is not present in both on- and off-band images, so is not being processed.')

            # Loop through ppmm values and assign cells to pyplis object

            for ppmm in cell_vals:
                # Set id for this cell (based on its filename)
                cal_id = ppmm + self.cam_specs.file_type['cal']

                # Convert ppmm to molecules/cm-2 (pyplis likes this unit)
                # Pyplis doesn't like 0 cell CD so if we are using the 0 cell we just make it have a very small value
                if int(ppmm) == 0:
                    ppmm = np.finfo(float).eps
                cd_val = float(ppmm) * self.ppmm_conv

                for band in ['A', 'B']:
                    # Make list for specific calibration cell
                    cell_list = [x for x in locals()['cal_list_{}'.format(band)] if cal_id in x]
                    full_paths = [os.path.join(self.cell_cal_dir, f) for f in cell_list]

                    with warnings.catch_warnings():
                        warnings.simplefilter('ignore')
                        self.cell_calib.set_cell_images(img_paths=full_paths, cell_gas_cd=cd_val,
                                                        cell_id=cal_id, filter_id=filter_ids[band])

        # Perform calibration - with cropping if requested
        if self.cal_crop:
            pos_x_abs = self.cam_specs.pix_num_x / 2
            pos_y_abs = self.cam_specs.pix_num_y / 2
            radius_abs = self.cal_crop_rad
        else:
            pos_x_abs = None
            pos_y_abs = None
            # If no crop we just make the radius as large as possible
            radius_abs = max(self.cam_specs.pix_num_x, self.cam_specs.pix_num_y)

        self.cell_calib.prepare_calib_data(pos_x_abs=pos_x_abs, pos_y_abs=pos_y_abs, radius_abs=radius_abs,
                                           on_id=filter_ids['A'], off_id=filter_ids['B'], darkcorr=False)

        try:
            slope, offs = self.cell_calib.calib_data['aa'].calib_coeffs
            print('Calibration parameters AA: {}, {}'.format(slope, offs))
            slope, offs = self.cell_calib.calib_data['on'].calib_coeffs
            print('Calibration parameters on-band: {}, {}'.format(slope, offs))
            slope, offs = self.cell_calib.calib_data['off'].calib_coeffs
            print('Calibration parameters off-band: {}, {}'.format(slope, offs))
        except TypeError:
            messagebox.showerror('Calibration failed', 'Calibration failed.'
                                                       'This is probably related to NaNs in the tau vector. '
                                                       'It may be that dark correction is creating 0s in the data which'
                                                       ' result in NaNs through division.')
            return

        # Update cell column density error in each cell
        for key in self.cell_calib.calib_data:
            for i in range(len(self.cell_calib.calib_data[key].cd_vec_err)):
                self.cell_calib.calib_data[key].cd_vec_err[i] = self.cell_calib.calib_data[key].cd_vec[i] * \
                                                                self.cell_err

        # Flag that we now have a cell calibration
        self.got_cal_cell = True

        # Generate mask - if calibrating with just cell we use centre of image, otherwise we use
        # DOAS FOV for normalisation region. We use the second lowest calibration cell for this - don't want to stray
        # into non-linearity but don't want a 0 cell
        cell_vals_float = self.cell_cal_vals[:, 0].copy()
        cell_vals_float.sort()
        self.sens_mask_ppmm = str(int(cell_vals_float[2]))
        # TODO I'm not sure why but the pyplis implementation of get_sensitivity_corr_mask produces some interesting
        # TODO results. My hack of that function looks like it gives a more reasonable result at the moment (with
        # TODO villarica data)
        # TODO I have checked this with pacaya data too, and my implementation seems better, perhaps because I can use
        # TODO pyr_lvl 2, I think that is better than 1 used by pyplis. Also I only use one tau image, pyplis uses the
        # TODO whole stack. I'm not sure how it implements this but I'm pretty sure this is leading to strange results
        if self.cal_type_int in [1, 2] and self.got_doas_fov:
            # mask = self.cell_calib.get_sensitivity_corr_mask(calib_id='aa',
            #                                                  pos_x_abs=self.centre_pix_x, pos_y_abs=self.centre_pix_y,
            #                                                  radius_abs=self.fov_rad, surface_fit_pyrlevel=1)
            mask = self.generate_sensitivity_mask(self.cell_tau_dict[self.sens_mask_ppmm],
                                                  pos_x=self.centre_pix_x, pos_y=self.centre_pix_y,
                                                  radius=self.fov_rad, pyr_lvl=2)
        else:
            # mask = self.cell_calib.get_sensitivity_corr_mask(calib_id='aa', radius_abs=3, surface_fit_pyrlevel=1)
            mask = self.generate_sensitivity_mask(self.cell_tau_dict[self.sens_mask_ppmm], radius=3, pyr_lvl=2)
        self.sensitivity_mask = mask.img

        # Plot if requested
        if plot and self.fig_cell_cal is not None:
            self.fig_cell_cal.update_plot()

    def perform_cell_calibration(self, plot=True, save_corr=True):
        """
        Loads in cell calibration images and performs the calibration so that it is ready if needed
        :param plot:        bool    States whether the results are plotted
        :param save_corr:   bool    If True, dark corrected images are saved as new PNGs
        :return:
        """
        # Create updated cell calib engine (includes current cam geometry - may not be necessary)
        self.cell_calib = pyplis.cellcalib.CellCalibEngine(self.cam)

        img_list_full = [x for x in os.listdir(self.cell_cal_dir) if self.cam_specs.file_ext in x]

        # Clear sky. We use file_ext too to avoid using any dark_corr images which are created/saved by this function
        clear_list_A = [x for x in img_list_full
                        if self.cam_specs.file_filterids['on'] in x and
                        self.cam_specs.file_type['clear'] + self.cam_specs.file_ext in x]
        clear_list_B = [x for x in img_list_full
                        if self.cam_specs.file_filterids['off'] in x and
                        self.cam_specs.file_type['clear'] + self.cam_specs.file_ext in x]
        clear_list_A.sort()
        clear_list_B.sort()
        num_clear_A = len(clear_list_A)
        num_clear_B = len(clear_list_B)
        img_array_clear_A = np.zeros((self.cam_specs.pix_num_y, self.cam_specs.pix_num_x, num_clear_A), dtype=np.float32)
        img_array_clear_B = np.zeros((self.cam_specs.pix_num_y, self.cam_specs.pix_num_x, num_clear_B), dtype=np.float32)

        if num_clear_A == 0 or num_clear_B == 0:
            print('No clear images present. Ensure the calibration directory contains clear images for both filters')
            return

        # Loop through clear images and load them into buffer
        for i in range(num_clear_A):
            img_array_clear_A[:, :, i], meta = load_picam_png(os.path.join(self.cell_cal_dir, clear_list_A[i]))

            # Find associated dark image by extracting shutter speed, then subtract this image
            ss = meta['texp'] / self.cam_specs.file_ss_units
            try:
                img_array_clear_A[:, :, i] -= self.find_dark_img(self.cell_cal_dir, ss=ss, band='A')[0]
            except np.core._exceptions._UFuncOutputCastingError:
                print('Unable to find dark image for cell calibration in '
                              'band A exposure {}. Image will not be dark-subtracted'.format(ss))

            # Scale image to 1 second exposure (so that we can deal with images of different shutter speeds
            img_array_clear_A[:, :, i] *= (1 / meta['texp'])

        # Coadd images to create single clear image A
        img_clear_A = np.mean(img_array_clear_A, axis=2)    #  Co-added final clear image

        # As above but with off-band images
        for i in range(num_clear_B):
            img_array_clear_B[:, :, i], meta = load_picam_png(os.path.join(self.cell_cal_dir, clear_list_B[i]))

            # Find associated dark image by extracting shutter speed, then subtract this image
            ss = meta['texp'] / self.cam_specs.file_ss_units
            try:
                img_array_clear_B[:, :, i] -= self.find_dark_img(self.cell_cal_dir, ss=ss, band='B')[0]
            except np.core._exceptions._UFuncOutputCastingError:
                print('Unable to find dark image for cell calibration in '
                              'band B exposure {}. Image will not be dark-subtracted'.format(ss))


            # Scale image to 1 second exposure (so that we can deal with images of different shutter speeds
            img_array_clear_B[:, :, i] *= (1 / meta['texp'])

        # Coadd images to create single clear image B
        img_clear_B = np.mean(img_array_clear_B, axis=2)  # Co-added final clear image

        # If requested, we update bg images/masks to those from calibration, rather than explicitly defined bg images
        if self.use_cell_bg:
            self.generate_vign_mask(img_clear_A, 'A')
            self.generate_vign_mask(img_clear_B, 'B')
            self.bg_A = pyplis.image.Img(img_clear_A)
            self.bg_B = pyplis.image.Img(img_clear_B)
            self.bg_A_path = 'Coadded. ...{}'.format(self.cell_cal_dir[-8])
            self.bg_B_path = 'Coadded. ...{}'.format(self.cell_cal_dir[-8])

        # -------------------------------
        # READ IN CALIBRATION CELL IMAGES
        # -------------------------------
        # Calibration file listssky
        cal_list_A = [x for x in img_list_full
                      if self.cam_specs.file_filterids['on'] in x and
                      self.cam_specs.file_type['cal'] + self.cam_specs.file_ext in x]
        cal_list_B = [x for x in img_list_full
                      if self.cam_specs.file_filterids['off'] in x and
                      self.cam_specs.file_type['cal'] + self.cam_specs.file_ext in x]
        cal_list_A.sort()
        cal_list_B.sort()
        num_cal_A = len(cal_list_A)
        num_cal_B = len(cal_list_B)

        if num_cal_A == 0 or num_cal_B == 0:
            print('Calibration directory does not contain expected image. Aborting calibration load!')
            return

        cell_vals_A = [x.split('.')[0].split('_')[self.cam_specs.file_type_loc].replace(self.cam_specs.file_type['cal'], '')
                       for x in cal_list_A]
        cell_vals_B = [x.split('.')[0].split('_')[self.cam_specs.file_type_loc].replace(self.cam_specs.file_type['cal'], '')
                       for x in cal_list_B]
        cell_vals = list(set(cell_vals_A))

        # Ensure that we only calibrate with cells which have both on and off band images. So first we determine values
        # which are in one list but not the other, removing them from cell_vals
        cell_vals_B = list(set(cell_vals_B))
        missing_vals = np.setdiff1d(cell_vals, cell_vals_B, assume_unique=True)
        for val in missing_vals:
            try:
                cell_vals.remove(val)
            except ValueError:
                pass
            print('Cell {}ppmm is not present in both on- and off-band images, so is not being processed.')

        # Reset cell image dictionary as we are loading a new folder (don't want old cells/values in there)
        self.cell_dict_A = {}
        self.cell_dict_B = {}

        for ppmm in cell_vals:
            # Set id for this cell (based on its filename)
            cal_id = '_' + ppmm + self.cam_specs.file_type['cal']

            for band in ['A', 'B']:
                # Make list for specific calibration cell
                cell_list = [x for x in locals()['cal_list_{}'.format(band)] if cal_id in x]
                num_img = len(cell_list)

                # Create empty array
                cell_array = np.zeros((self.cam_specs.pix_num_y, self.cam_specs.pix_num_x, num_img),
                                       dtype=np.float32)

                for i in range(num_img):
                    cell_array[:, :, i], meta = load_picam_png(os.path.join(self.cell_cal_dir, cell_list[i]))

                    # Find associated dark image by extracting shutter speed, then subtract this image
                    ss = meta['texp'] / self.cam_specs.file_ss_units
                    try:
                        cell_array[:, :, i] -= self.find_dark_img(self.cell_cal_dir, ss=ss, band=band)[0]
                    except np.core._exceptions._UFuncOutputCastingError:
                        print('Unable to find dark image for cell calibration in '
                                      'band {} exposure {}. Image will not be dark-subtracted'.format(band, ss))


                    # Scale image to 1 second exposure (so that we can deal with images of different shutter speeds
                    cell_array[:, :, i] *= (1 / meta['texp'])

                # Coadd images to create single clear image B
                cell_img_coadd = np.mean(cell_array, axis=2)  # Co-added final clear image

                # Put image in dictionary
                getattr(self, 'cell_dict_{}'.format(band))[ppmm] = cell_img_coadd.copy()

        # GENERATE OPTICAL DEPTHS FOR EACH CELL
        num_cells = len(self.cell_dict_A)
        self.cell_cal_vals = np.zeros([num_cells, 2])
        self.cell_tau_dict = {}
        self.cell_masks = {}

        # Loop thorugh each cell calculating optical depth
        for i, ppmm in enumerate(self.cell_dict_A):
            # Set ppmm value
            self.cell_cal_vals[i, 0] = int(ppmm)

            # Generate absorbance image
            with np.errstate(divide='ignore', invalid='ignore'):
                self.cell_tau_dict[ppmm] = -np.log10(np.divide(np.divide(self.cell_dict_A[ppmm], img_clear_A),
                                                     np.divide(self.cell_dict_B[ppmm], img_clear_B)))
            self.cell_tau_dict[ppmm][np.isneginf(self.cell_tau_dict[ppmm])] = np.finfo(float).eps
            self.cell_tau_dict[ppmm][np.isinf(self.cell_tau_dict[ppmm])] = np.finfo(float).eps
            self.cell_tau_dict[ppmm][np.isnan(self.cell_tau_dict[ppmm])] = np.finfo(float).eps

            # Generate mask for this cell - if calibrating with just cell we use centre of image, otherwise we use
            # DOAS FOV for normalisation region
            if self.cal_type_int in [1, 2] and self.got_doas_fov:
                self.cell_masks[ppmm] = self.generate_sensitivity_mask(self.cell_tau_dict[ppmm],
                                                                       pos_x=self.centre_pix_x, pos_y=self.centre_pix_y,
                                                                       radius=self.fov_rad, pyr_lvl=2)
            else:
                self.cell_masks[ppmm] = self.generate_sensitivity_mask(self.cell_tau_dict[ppmm], radius=3, pyr_lvl=2)

            # Correct cell images for sensitivity using mask
            # self.cell_tau_dict[ppmm] = self.cell_tau_dict[ppmm] / self.cell_masks[ppmm].img

            # Finally calculate average cell optical depth
            if not self.cal_crop:
                self.cell_cal_vals[i, 1] = np.mean(self.cell_tau_dict[ppmm])
            else:
                self.cell_cal_vals[i, 1] = np.mean(self.cell_tau_dict[ppmm][self.cal_crop_region])

        # Use 2nd smallest cell for sensitvity mask (don't want to stray into non-linearity, but don't want 0 cell)
        ppmms = self.cell_cal_vals[:, 0].copy()
        ppmms.sort()
        self.sens_mask_ppmm = str(int(ppmms[1]))
        self.sensitivity_mask = self.cell_masks[self.sens_mask_ppmm].img

        # Perform linear fit (tau is x variable, so that self.cell_pol can be used directly to extract ppmm from tau)
        self.cell_fit = np.polyfit(self.cell_cal_vals[:, 1], self.cell_cal_vals[:, 0], 1)
        self.cell_pol = np.poly1d(self.cell_fit)

        # Flag that we now have a cell calibration
        self.got_cal_cell = True

        # Save coadded/dark-corrected images if requested to do so
        if save_corr:
            for band in ['A', 'B']:
                # Clear image
                img = np.uint16(np.round(locals()['img_clear_{}'.format(band)]))
                filename = locals()['clear_list_{}'.format(band)][-1].split(self.cam_specs.file_ext)[0] + \
                           '_' + self.cam_specs.file_type['dark_corr'] + self.cam_specs.file_ext
                pathname = os.path.join(self.cell_cal_dir, filename)
                if not os.path.exists(pathname):
                    save_img(img, pathname)

                # Loop through cells and save those image
                for ppmm in cell_vals:
                    # Set id for this cell (based on its filename)
                    cal_id = '_' + ppmm + self.cam_specs.file_type['cal']

                    # Make list for specific calibration cell and retrieve the most recent filename - this will be used
                    # as the filename for the dark_corr coadded image
                    cell_list = [x for x in locals()['cal_list_{}'.format(band)] if cal_id in x]
                    cell_list.sort()
                    filename = cell_list[-1].split(self.cam_specs.file_ext)[0] + \
                               '_' + self.cam_specs.file_type['dark_corr'] + self.cam_specs.file_ext
                    pathname = os.path.join(self.cell_cal_dir, filename)

                    # Get image and round it to int for saving
                    img = np.uint16(np.round(getattr(self, 'cell_dict_{}'.format(band))[ppmm].copy()))
                    if not os.path.exists(pathname):
                        save_img(img, pathname)

        # Plot calibration
        if plot:
            self.fig_cell_cal.update_plot()

    def generate_sensitivity_mask(self, img_tau, pos_x=None, pos_y=None, radius=1, pyr_lvl=2):
        # TODO check pyr_lvl is working correctly, and pos_x/y and radius are scaled correctly following pyr
        """
        Generates mask which optical depth images are divided by to correct for sensitivity changes due to filter
        tranmission shifts with viewing angle change.

        Taken from pyplis.cellcalib.CellCalibEngine.get_sensitivity_corr_mask(), breaks it out to allow passing tau
        image and the centre point - easier use here as it doesn't require full setup of CellCalibEngine, which I don't
        want to use - it's a little clunky for my use.

        :param img_tau: np.array
            Optical depth image of cell whihc is used to generate the sensitivity mask
        pos_x : int
            x-pixel position of normalisation mask, if None the image center
            position is used (which is also the default pixel used to retrieve
            the vector of calibration optical densities from the cell OD
            images)
        pos_y : int
            y-pixel position of normalisation mask, if None the image center
            position is used (which is also the default pixel used to retrieve
            the vector of calibration optical densities from the cell OD
            images)
        radius : int
            radius specifying the disk size around ``pos_x_abs`` and
            ``pos_y_abs`` used to normalise the mask (i.e. uses average OD of
            cell image in this OD)
        :param pyr_lvl: int
            Pyramid level for downscaling of polynomial surface fit
        :return mask:   pyplis.image.Img
            Mask which OD images should be divided by to correct for changes in SO2 sensitivity
        """
        # If pos_x_abs or pos_y_abs is None, we use the centre position of the image for the mask normalisation
        if pos_x is None or pos_y is None:
            pos_x, pos_y = int(self.cam_specs.pix_num_x / 2.0), int(self.cam_specs.pix_num_y / 2.0)

        # Generate the mask for the central area for OD normalisation
        fov_mask = make_circular_mask(self.cam_specs.pix_num_y, self.cam_specs.pix_num_x, pos_x, pos_y, radius)

        # Fit 2D model to tau image
        try:
            # This returns an array with 2 too many rows, so take from second to second last
            if pyr_lvl == 2:
                cell_img = PolySurfaceFit(img_tau, pyrlevel=pyr_lvl).model[1:-1, :]
            elif pyr_lvl == 1 or pyr_lvl == 0:
                cell_img = PolySurfaceFit(img_tau, pyrlevel=pyr_lvl).model
            else:
                # I've currently only implemented these pyramid levels. Otherwise the model returns an array with the
                # wrong dimensions for some reason (seems to be an issue with pyplis)
                raise
        except:
            warnings.warn("2D polyfit failed while determination of sensitivity "
                 "correction mask, using original cell tau image for mask "
                 "determination")
            cell_img = img_tau

        # Generate mask
        mean = (cell_img * fov_mask).sum() / fov_mask.sum()
        mask = pyplis.image.Img(cell_img / mean)

        # Take the average value at the edge of the crop region and set this to all values outside of it if we are
        # requested to do a cal crop
        if self.crop_sens_mask:
            invert_fov_mask = np.invert(self.cal_crop_region)
            mean_edge = np.mean(mask.img[self.cal_crop_line_mask])
            mask.img[invert_fov_mask] = mean_edge

        return mask

    def compute_plume_dists(self):
        """
        Computes plume distances for each pixel and associated error
        :return:
        """
        # Compute integration step sizes
        self.dist_img_step, _, self.plume_dists = self.meas.meas_geometry.compute_all_integration_step_lengths()

        # Compute plume distance errors
        self.plume_dist_err = self.meas.meas_geometry.plume_dist_err()

    def model_light_dilution(self, lines=None, draw=True, **kwargs):
        """
        Models light dilution and applies correction to images
        :param lines:   list    List of pyplis LineOnImage objects for light dilution intensity extraction
        :param draw:    bool    Defines whether results are to be ploted
        :param kwargs:  Any further settings to be passed to DilutionCorr object
        :return:
        """
        print("Altitude offset: {}".format(self.meas.meas_geometry.cam_altitude_offs))

        # If we are passed lines, we use these, otherwise we use already defined lines
        if lines is not None:
            self.light_dil_lines = lines

        # Ensure we only use the correct objects for processing
        self.light_dil_lines = [f for f in self.light_dil_lines if isinstance(f, LineOnImage)]

        # Create the pyplis light dilution object
        self.dil_corr = DilutionCorr(self.light_dil_lines, self.meas.meas_geometry, **kwargs)

        # Determine distances to the two lines defined above (every 6th pixel)
        # TODO note if the cam GeoPoint has NaNs in it this will fail due to the scipy interpolation. Need to work
        # TODO out how to stop this - maybe interpolate the NaNs to get values, but I'm not sure why these NaNs appear
        # TODO in the first place
        self.meas.meas_geometry.cam.topo_data = np.nan_to_num(self.meas.meas_geometry.cam.topo_data)
        for line_id in self.dil_corr.line_ids:
            self.dil_corr.det_topo_dists_line(line_id)

        # Update light dilution plots - they will only be drawn in widget if requested
        # Plot the geometry and line results in a 3D map
        basemap = self.dil_corr.plot_distances_3d(alt_offset_m=self.cam.alt_offset, axis_off=False, draw_fov=True)

        # Get light dilution coefficients
        ax0, ax1 = self.get_light_dilution_coefficients(plot=False)

        self.got_light_dil = True


        # Pass figures to LightDilutionSettings object to be plotted
        # These are updated even if draw is not requested
        # ax0.set_ylabel("Terrain radiances (on band)")
        # ax1.set_ylabel("Terrain radiances (off band)")
        fig_dict = {'A': ax0.figure,
                    'B': ax1.figure,
                    'basemap': basemap}
        self.fig_dilution.update_figs(fig_dict, draw=draw)

    def get_light_dilution_coefficients(self, plot=True):
        """Gets light dilution coefficients from existing pyplis.DilutionCorr object"""
        # Estimate ambient intensity using defined ROI
        amb_int_on = self.vigncorr_A.crop(self.ambient_roi, True).mean()
        amb_int_off = self.vigncorr_B_warped.crop(self.ambient_roi, True).mean()

        # perform dilution anlysis and retrieve extinction coefficients (on-band)
        self.ext_on, _, _, ax0 = self.dil_corr.apply_dilution_fit(img=self.vigncorr_A,
                                                                  rad_ambient=amb_int_on,
                                                                  i0_min=self.I0_MIN,
                                                                  plot=True)
        # Off-band
        self.ext_off, _, _, ax1 = self.dil_corr.apply_dilution_fit(img=self.vigncorr_B_warped,
                                                                   rad_ambient=amb_int_off,
                                                                   i0_min=self.I0_MIN,
                                                                   plot=True)
        # Flag that we have made a new model
        self.dil_recal_last = self.vigncorr_A.meta['start_acq']

        # Plot coefficients if requested
        if plot:
            fig_dict = {'A': ax0.figure,
                        'B': ax1.figure,
                        'basemap': None}
            self.fig_dilution.update_figs(fig_dict, draw=plot)

        return ax0, ax1

    def corr_light_dilution(self, img, tau_uncorr, band='A'):
        """
        Corrects images for light dilution - uses simlar structure to pyplis.ImageList.correct_dilution()
        :return:
        """
        # Check that we have a light dilution model
        if not self.got_light_dil:
            warnings.warn("No light dilution model is present, cannot correct for light dilution")
            return

        # Get all appropriate images anf parameters based on
        if band.upper() in ['A', 'ON']:
            ext_coeff = self.ext_on
        elif band.upper() in ['B', 'OFF']:
            ext_coeff = self.ext_off
        else:
            print('Unrecognised definition of <band>, cannot perform light dilution correction')
            return

        # Compute plume background in image -> I = I0*e^-tau -> I*e^tau=I0
        plume_bg_vigncorr = img * np.exp(tau_uncorr.img)

        # Calculate plume pixel mask
        plume_pix_mask = self.calc_plume_pix_mask(tau_uncorr, tau_thresh=self.tau_thresh)

        # Perform light dilution correction using pyplis function (on a copy of the image so we don't alter original)
        corr_img = correct_img(copy.deepcopy(img), ext_coeff, plume_bg_vigncorr, self.plume_dists, plume_pix_mask)

        return corr_img

    def calc_plume_pix_mask(self, od_img, tau_thresh=0.05, erosion_kernel_size=0, dilation_kernel_size=0):
        """
        Calculates mask for plume pixels based on tau image and threshold.
        From pyplis.ImageList.calc_plumepix_thresh()
        """
        if not od_img.is_tau:
            raise ValueError("Input image must be optical density image "
                             "(or similar, e.g. calibrated CD image)")

        mask = od_img.to_binary(threshold=tau_thresh,
                                new_img=True)
        if erosion_kernel_size > 0:
            mask.erode(np.ones((erosion_kernel_size,
                             erosion_kernel_size), dtype=np.uint8))
        if dilation_kernel_size > 0:
            mask.dilate(np.ones((dilation_kernel_size,
                              dilation_kernel_size), dtype=np.uint8))
        return mask

    def update_doas_buff(self, doas_dict):
        """
        Updates doas buffer
        :param doas_dict:  dict     Must contain column_density and time keys, otherwise discarded. std_err is optional
        :return:
        """
        if 'column_density' not in doas_dict or 'time' not in doas_dict:
            print('Encountered unexpected value for doas_dict in update_doas_buff(), buffer was not updated')
            return

        # We either place the image in its position in the buffer, or if the buffer is already full we have to rearrange
        # the arrays and then put the new values at the end
        if self.idx_current_doas < self.doas_buff_size:
            idx = self.idx_current_doas
        else:
            idx = -1
            self.column_densities[:-1] = self.column_densities[1:]
            self.cd_times[:-1] = self.cd_times[1:]
            self.std_errs[:-1] =self.std_errs[1:]

        # Update buffers with new values
        self.column_densities[idx] = doas_dict['column_densities']
        self.cd_times[idx] = doas_dict['time']

        try:
            self.std_errs[idx] = doas_dict['std_err']
        except KeyError:
            self.std_errs[idx] = np.nan

        # Increment doas index
        self.idx_current_doas += 1

    def make_img_stack(self, time_start=None, time_stop=None):
        """
        Generates image stack from self.img_buff (tau images)
        :param time_start:  datetime    Start time to get data from
        :param time_stop:   datetime    End time to get data from
        :return stack:  ImgStack        Stack with all loaded images
        """
        if time_start is not None:
            # If we are not given a time to stop we go until current time and use all images up to that
            if time_stop is None:
                time_stop = datetime.datetime.now()
            img_buff = [x for x in self.img_buff[:self.idx_current] if time_start <= x['time'] <= time_stop]
        else:
            img_buff = self.img_buff[:self.idx_current]
        stack_len = len(img_buff)

        # Create empty pyplis ImgStack
        stack = pyplis.processing.ImgStack(self.cam_specs.pix_num_y, self.cam_specs.pix_num_x, stack_len,
                                           np.float32, 'tau', camera=self.cam, img_prep={'is_tau': True})

        # Add all images of the current image buffer to stack
        # (only take images from the buffer stack up to the current index - the images which have been loaded thusfar,
        # or if we are over the buffer size we take all images in the buffer)
        if self.idx_current < self.img_buff_size:
            buff_len = self.idx_current
        else:
            buff_len = self.img_buff_size

        # Loop through image buffer adding each images
        for img in img_buff:
            stack.add_img(img['img_tau'], img['time'])

        if self.img_tau_prev is not None:
            stack.add_img(self.img_tau_prev, self.img_tau_prev.meta['start_acq'])
            stack.add_img(self.img_tau, self.img_tau.meta['start_acq'])

        stack.img_prep['pyrlevel'] = 0

        return stack

    def make_aa_list(self):
        """Makes pyplis ImgList from current img_list (set using get_img_list())"""
        full_paths = [os.path.join(self.img_dir, f) for f in self.img_list]
        self.pyplis_img_list = pyplis.imagelists.ImgList(full_paths, cam=self.cam)

    def update_meta(self, new_image, meta_image):
        """
        Updates some useful metadata of image when passed a loaded image which already contains that data
        """
        new_image.meta['start_acq'] = meta_image.meta['start_acq']
        new_image.meta['pix_width'] = meta_image.meta['pix_width']
        new_image.meta['pix_height'] = meta_image.meta['pix_height']
        new_image.edit_log['darkcorr'] = meta_image.edit_log['darkcorr']

    def model_background(self, imgs={'A': None, 'B': None, 'B_warped': None}, set_vign=True, mode=None,
                         params_A=None, params_B=None, plot=True):
        """
        Models plume background for image provided.
        :param imgs:        dict    Dictionary of images - if images aren't None, they are used, instead of self.img_A
                                    and self.img_B
        :param set_vign:   bool    If True, we generate vignette corrected images (else it assumes they already exist)
        :param mode:        bool    Background model mode
        :param params_A:      dict    Background sky reference parameters for filter A
        :param params_B:      dict    Background sky reference parameters for filter B
        :param plot:        bool    If True, modelled background is plotted afterwards
        """
        # If we are passed images (probably from light dilution correction) we set them to img_A and B
        # We then may also set vign corr images to these too, as the vigncorr images are used to generate tau in
        # some modes. But we don't want to update self.vigncorr in this case
        if isinstance(imgs['A'], pyplis.Img):
            img_A = imgs['A']
            if not set_vign:
                vigncorr_A = img_A
                vigncorr_A.edit_log['vigncorr'] = True
        else:
            img_A = self.img_A
        if isinstance(imgs['B'], pyplis.Img):
            img_B = imgs['B']
            if not set_vign:
                vigncorr_B = img_B
                vigncorr_B.edit_log['vigncorr'] = True
        else:
            img_B = self.img_B

        if isinstance(imgs['B_warped'], pyplis.Img):
            img_B_warped = imgs['B_warped']
            if not set_vign:
                vigncorr_B_warped = img_B_warped
                vigncorr_B_warped.edit_log['vigncorr'] = True
        else:
            img_B_warped = pyplis.Img(self.img_B.img_warped)
            self.update_meta(img_B_warped, self.img_B)

        # Generate vignette corrected images if requested.
        if set_vign:
            vigncorr_A = pyplis.Img(img_A.img / self.vign_A)
            self.vigncorr_A = vigncorr_A
            self.update_meta(self.vigncorr_A, img_A)
            vigncorr_B = pyplis.Img(img_B.img / self.vign_B)
            self.vigncorr_B = vigncorr_B
            self.update_meta(self.vigncorr_B, img_B)
            self.vigncorr_A.edit_log['vigncorr'] = True
            self.vigncorr_B.edit_log['vigncorr'] = True

            # Create a warped version - required for light dilution work
            vigncorr_B_warped = pyplis.Img(self.img_reg.register_image(self.vigncorr_A.img, self.vigncorr_B.img))
            self.vigncorr_B_warped = vigncorr_B_warped
            self.update_meta(self.vigncorr_B_warped, self.vigncorr_B)
            self.vigncorr_B_warped.edit_log['vigncorr'] = True

        # Find clear sky regions if requested
        if self.auto_param_bg and params_A is None:
            # Find reference areas using vigncorr, to avoid issues caused by sensor smudges etc
            self.background_params_A = pyplis.plumebackground.find_sky_reference_areas(self.vigncorr_A)
            self.background_params_B = pyplis.plumebackground.find_sky_reference_areas(self.vigncorr_B)
            params_A = self.background_params_A
            params_B = self.background_params_B

        # Update params if we have some
        if params_A is not None:
            self.plume_bg_A.update(**params_A)
        if params_B is not None:
            self.plume_bg_B.update(**params_B)

        if mode == 7:
            self.bg_pycam = True
        elif mode in self.BG_CORR_MODES:
            self.plume_bg_A.mode = mode
            self.plume_bg_B.mode = mode
            self.bg_pycam = False

        # Get PCS line if we have one
        if len(self.PCS_lines) < 1:
            pcs_line = None
        else:
            pcs_line = self.PCS_lines[0]

        if self.bg_pycam:   # Basic pycam rectangle provides background intensity
            # Get background intensities. BG for tau_B is same as bg for tau_B warped, just so we know its in the
            # same region of sky, rather than the same coordinates of the image
            bg_a = vigncorr_A.crop(self.ambient_roi, new_img=True).mean()
            bg_b = vigncorr_B_warped.crop(self.ambient_roi, new_img=True).mean()

            # Tau A
            r = bg_a / vigncorr_A.img
            r[r <= 0] = np.finfo(float).eps
            r[np.isnan(r)] = np.finfo(float).eps
            tau_A = pyplis.Img(np.log(r))

            # Tau B
            r = bg_b / vigncorr_B.img
            r[r <= 0] = np.finfo(float).eps
            r[np.isnan(r)] = np.finfo(float).eps
            tau_B = pyplis.Img(np.log(r))

            # Tau B warped
            vigncorr_B_warped.img[0, 0] = np.finfo(float).eps
            r = bg_b / vigncorr_B_warped.img
            r[r <= 0] = np.finfo(float).eps
            r[np.isnan(r)] = np.finfo(float).eps
            tau_B_warped = pyplis.Img(np.log(r))

            tau_A.meta["bit_depth"] = np.nan
            tau_A.edit_log["is_tau"] = True
            tau_B.meta["bit_depth"] = np.nan
            tau_B.edit_log["is_tau"] = True
            tau_B_warped.meta["bit_depth"] = np.nan
            tau_B_warped.edit_log["is_tau"] = True

        else:
            try:
                # Get tau_A and tau_B
                if self.plume_bg_A.mode == 0:
                    # mask for corr mode 0 (i.e. 2D polyfit)
                    mask_A = np.ones(vigncorr_A.img.shape, dtype=np.float32)
                    mask_A[vigncorr_A.img < self.polyfit_2d_mask_thresh] = 0
                    mask_B = np.ones(vigncorr_B.img.shape, dtype=np.float32)
                    mask_B[vigncorr_B.img < self.polyfit_2d_mask_thresh] = 0
                    mask_B_warped = np.ones(vigncorr_B.img.shape, dtype=np.float32)
                    mask_B_warped[vigncorr_B_warped.img < self.polyfit_2d_mask_thresh] = 0

                    # First method: retrieve tau image using poly surface fit
                    tau_A = self.plume_bg_A.get_tau_image(vigncorr_A,
                                                          mode=self.BG_CORR_MODES[0],
                                                          surface_fit_mask=mask_A,
                                                          surface_fit_polyorder=1)
                    tau_B = self.plume_bg_B.get_tau_image(vigncorr_B,
                                                          mode=self.BG_CORR_MODES[0],
                                                          surface_fit_mask=mask_B,
                                                          surface_fit_polyorder=1)
                    tau_B_warped = pyplis.Img(self.img_reg.register_image(tau_A.img, tau_B.img))
                    self.update_meta(tau_B_warped, tau_B)
                    # tau_B_warped = self.plume_bg_A.get_tau_image(vigncorr_B_warped,       # TODO edited on 09/06/2022 as I think we can just warp tau_B - check this works
                    #                                              mode=self.BG_CORR_MODES[0],
                    #                                              surface_fit_mask=mask_B_warped,
                    #                                              surface_fit_polyorder=1)
                else:
                    if img_A.edit_log['vigncorr']:
                        img_A.edit_log['vigncorr'] = False
                        img_B.edit_log['vigncorr'] = False

                    # If vignette correction is not used then the bg images will not have the same properties
                    # as the plume images (i.e. not dark corrected), so need to ensure that they are consistent.
                    if not self.use_vign_corr:
                        self.update_meta(self.bg_A, img_A)
                        self.update_meta(self.bg_B, img_B)

                    tau_A = self.plume_bg_A.get_tau_image(img_A, self.bg_A)
                    tau_B = self.plume_bg_B.get_tau_image(img_B, self.bg_B)

                    # Generating warped B from warped images -
                    # I think I have to do this here rather than registering tau_B, because the background plume params are
                    # based on tau_A image, so they won't match the B images unless we use registered versions
                    # bg_B_warped = pyplis.Img(self.img_reg.register_image(self.bg_A.img, self.bg_B.img))       # TODO same edit as above - should be fine?
                    # self.update_meta(bg_B_warped, self.bg_B)
                    # img_B_warped.edit_log['vigncorr'] = False
                    # tau_B_warped = self.plume_bg_A.get_tau_image(img_B_warped, bg_B_warped)
                    # self.update_meta(tau_B_warped, img_B_warped)
                    tau_B_warped = pyplis.Img(self.img_reg.register_image(tau_A.img, tau_B.img))
                    self.update_meta(tau_B_warped, tau_B)
            except BaseException as e:
                print('ERROR! When attempting pyplis background modelling: {}'.format(e))
                print('Reverting to basic rectangular background model. Note subsequent processing will attempt pyplis modelling again unless changed by the user.')
                # Get background intensities. BG for tau_B is same as bg for tau_B warped, just so we know its in the 
                # same region of sky, rather than the same coordinates of the image
                bg_a = vigncorr_A.crop(self.ambient_roi, new_img=True).mean()
                bg_b = vigncorr_B_warped.crop(self.ambient_roi, new_img=True).mean()

                # Tau A
                r = bg_a / vigncorr_A.img
                r[r <= 0] = np.finfo(float).eps
                r[np.isnan(r)] = np.finfo(float).eps
                tau_A = pyplis.Img(np.log(r))

                # Tau B
                r = bg_b / vigncorr_B.img
                r[r <= 0] = np.finfo(float).eps
                r[np.isnan(r)] = np.finfo(float).eps
                tau_B = pyplis.Img(np.log(r))

                # Tau B warped
                vigncorr_B_warped.img[0, 0] = np.finfo(float).eps
                r = bg_b / vigncorr_B_warped.img
                r[r <= 0] = np.finfo(float).eps
                r[np.isnan(r)] = np.finfo(float).eps
                tau_B_warped = pyplis.Img(np.log(r))

                tau_A.meta["bit_depth"] = np.nan
                tau_A.edit_log["is_tau"] = True
                tau_B.meta["bit_depth"] = np.nan
                tau_B.edit_log["is_tau"] = True
                tau_B_warped.meta["bit_depth"] = np.nan
                tau_B_warped.edit_log["is_tau"] = True

        # Update metadata of images
        self.update_meta(tau_A, img_A)
        self.update_meta(tau_B, img_B)
        self.update_meta(tau_B_warped, img_B_warped)
        tau_B_warped.img[np.isnan(tau_B_warped.img)] = np.finfo(float).eps

        # Plots
        if plot:
            self.fig_bg.update_plots(tau_A, tau_B)

            # if self.bg_pycam:
            #    # TODO need to do my own plotting if doing pycam background
            #    pass
            # else:
            #     # Close old figures
            #     try:
            #         plt.close(self.fig_bg_A)
            #         plt.close(self.fig_bg_B)
            #         plt.close(self.fig_bg_ref)
            #     except AttributeError:
            #         pass
            #
            #     if pcs_line is not None:
            #         self.fig_bg_A = self.plume_bg_A.plot_tau_result(tau_A, PCS=pcs_line)
            #         self.fig_bg_B = self.plume_bg_A.plot_tau_result(tau_B, PCS=pcs_line)
            #     else:
            #         self.fig_bg_A = self.plume_bg_A.plot_tau_result(tau_A)
            #         self.fig_bg_B = self.plume_bg_A.plot_tau_result(tau_B)
            #
            #     self.fig_bg_A.canvas.set_window_title('Background model: Image A')
            #     self.fig_bg_B.canvas.set_window_title('Background model: Image B')
            #
            #     self.fig_bg_A.show()
            #     self.fig_bg_B.show()
            #
            #     # Reference areas
            #     self.fig_bg_ref, axes = plt.subplots(1, 1, figsize=(16, 6))
            #     pyplis.plumebackground.plot_sky_reference_areas(vigncorr_A, params, ax=axes)
            #     axes.set_title("Automatically set parameters")
            #     self.fig_bg_ref.canvas.set_window_title('Background model: Reference parameters')
            #     self.fig_bg_ref.show()

        return tau_A, tau_B, tau_B_warped

    def generate_optical_depth(self, plot=True, plot_bg=True, run_cal=False, img_path_A=None, overwrite=False):
        """
        Performs the full catalogue of image procesing on a single image pair to generate optical depth image and
        calibrate it if a calibration is present or calibration is requested
        Processing beyond this point is left ot another function, since it requires use of a second set of images

        :param run_cal: bool    If true, and DOAS calibration is selected, we run the doas calibration procedure
        :param img_path_A: str  If not None, the this indicates it is a new image and that the img_buff should be updated
        :returns
        """
        # Set last image to img_tau_prev, as it is used in optical flow computation
        # TODO I need to think about this this may be being called during times when we want to change processing and
        # TODO we haven't necessarily loaded a new image, so in this case, I think we don't want to shift the old
        # TODO image back one, as it may end up duplicating images??
        # TODO I think this edit, to use img_path_A as a guide makes this work. img_path_A is only not None if we need
        # TODO to update the img_buffer. So if the buffer is updating, the tau_prev needs updating too, I think...
        # if img_path_A is not None:
        # TODO I think the above discussion doesn't actually matter - we shouldn't ever change processing settings half
        # TODO way through processing, so we can probably always make this update and when in a proper processing loop
        # TODO it will work as expected
        if not overwrite:
            self.img_tau_prev = self.img_tau
            self.img_cal_prev = self.img_cal

        # Model sky backgrounds and sets self.tau_A and self.tau_B attributes
        self.tau_A, self.tau_B, self.tau_B_warped = self.model_background(plot=plot_bg)

        # If we have lines, and light dilution correction is requested, we run it here,
        # If sufficient time has passed since last model run we get new coefficients, but don't need to rerun the whole
        # model, so that is only done on the first image
        try:
            # If this throws TypeError dil_recal_last was int, so must be first image and we can set timedelta=0
            dt = self.tau_A.meta['start_acq'] - self.dil_recal_last
        except TypeError:
            dt = datetime.timedelta(minutes=0)
        if self.use_light_dilution and self.first_image:
            lines = [line for line in self.light_dil_lines if isinstance(line, LineOnImage)]
            if len(lines) > 0:
                print('Modelling light dilution')
                self.model_light_dilution(draw=False)
        elif self.use_light_dilution and datetime.timedelta(minutes=self.dil_recal_time) <= dt:
            print('Estimating new light dilution scattering coefficients')
            self.get_light_dilution_coefficients(plot=False)

        # Perform light dilution if we have a correction
        t = time.time()
        if self.got_light_dil:
            self.lightcorr_A = self.corr_light_dilution(self.vigncorr_A, self.tau_A, band='A')
            self.update_meta(self.lightcorr_A, self.vigncorr_A)
            # self.lightcorr_B = self.corr_light_dilution(self.vigncorr_B_warped, self.tau_B_warped, band='B')
            self.lightcorr_B = self.corr_light_dilution(self.vigncorr_B, self.tau_B, band='B')
            self.update_meta(self.lightcorr_B, self.vigncorr_B_warped)
            lightcorr_B_warped = self.img_reg.register_image(self.lightcorr_A.img, self.lightcorr_B.img)
            self.lightcorr_B_warped = pyplis.Img(lightcorr_B_warped)
            self.update_meta(self.lightcorr_B_warped, self.vigncorr_B_warped)

            # If use_light_dilution, we generate new tau images from light dilution
            if self.use_light_dilution:
                # Re-introduce vignetting, as this is corrected for in the background modelling, and we don't
                # want to have a double-/over-correction for this
                img_A = pyplis.Img(self.lightcorr_A * self.vign_A)
                img_B = pyplis.Img(self.lightcorr_B * self.vign_B)
                img_B_warped = pyplis.Img(self.img_reg.register_image(img_A.img, img_B.img))
                self.update_meta(img_A, self.lightcorr_A)
                self.update_meta(img_B, self.lightcorr_B)
                self.update_meta(img_B_warped, self.lightcorr_B_warped)

                # Run model background with light-dilution corrected images
                img_dict = {'A': img_A, 'B': img_B, 'B_warped': img_B_warped}
                tau_A, tau_B, tau_B_warped = self.model_background(imgs=img_dict, set_vign=False,
                                                                   params_A=self.background_params_A,
                                                                   params_B=self.background_params_B, plot=False)
                self.tau_A, self.tau_B, self.tau_B_warped = tau_A, tau_B, tau_B_warped
            print('Light dilution correction time: {}'.format(time.time()-t))
        else:
            print('Light dilution correction not applied')

        # Adjust for changing FOV sensitivity if requested
        if self.use_sensitivity_mask:
            self.img_tau.img = self.img_tau.img / self.sensitivity_mask

        # Create apparent absorbance image from off and on-band tau images
        self.img_tau = pyplis.image.Img(self.tau_A.img - self.tau_B_warped.img)
        self.img_tau.edit_log["is_tau"] = True
        self.img_tau.edit_log["is_aa"] = True
        self.update_meta(self.img_tau, self.img_A)
        self.img_tau.img[np.isnan(self.img_tau.img)] = np.finfo(float).eps    # Remove NaNs
        self.img_tau.img[np.isinf(self.img_tau.img)] = np.finfo(float).eps    # Remove infs

        # Extract tau time series for cross-correlation lines if velo_mode flow_glob is True
        if self.velo_modes['flow_glob']:
            self.extract_cross_corr_vals(self.img_tau)

        # Calibrate the image
        self.img_cal = self.calibrate_image(self.img_tau, run_cal_doas=run_cal)

        if plot:
            # TODO should include a tau vs cal flag check, to see whether the plot is displaying AA or ppmm
            self.fig_tau.update_plot(np.array(self.img_tau.img), img_cal=self.img_cal)

    def calibrate_image(self, img, run_cal_doas=False, doas_update=True, calib_buff = False):
        """
        Takes tau image and calibrates it using correct calibration mode
        :param img: pyplis.Img or pyplis.ImgStack      Tau image
        :param run_cal_doas: bool   If True the DOAS FOV calibration is performed
        :param bool doas_update:    If False, no updae to doas will be performed
                                    (mainly for use when getting emission rate from buffer)
        :return:
        """
        # Make a deep copy of the image so we aren't changing the tau image
        img = copy.deepcopy(img)

        # Perform DOAS calibration if we are at the set calibration size
        # idx_current will have been incremented by 1 in process_pair so the current image idx is actually
        # idx_current - 1, but because the idx starts at 0, we need idx + 1 to find when we should be calibrating,
        # so the +1 and -1 cancel and we can just use self.idx_current here and find the remainder
        # Since this comes after
        if self.cal_type_int in [1, 2]:
            # Perform any necessary DOAS calibration updates
            if doas_update:
                self.update_doas_calibration(img, force_fov_cal=run_cal_doas)

        # TODO test function - I have not confirmed that all types of calibration work yet.
        cal_img = None

        # Perform DOAS calibration if mode is 1 or 2 (DOAS or DOAS and Cell sensitivity adjustment)
        if self.got_doas_fov and self.cal_type_int in [1, 2]:
            if self.fix_fov and not self.had_fix_fov_cal:
                pass
            else:
                cal_img = self.calib_pears.calibrate(img)

                # If we want to adjust for the offset in the calibration curve we add y_offset back to the image here
                if self.doas_cal_adjust_offset:
                    cal_img.img = cal_img.img + self.calib_pears.y_offset

                # The first time a calibration is available also calibrate the previous image,
                # so an emission rate can be generated for it.
                if not calib_buff and self.img_cal_prev is None:
                    img_tau_prev = copy.deepcopy(self.img_tau_prev)
                    cal_img_prev = self.calib_pears.calibrate(img_tau_prev)

                    if self.doas_cal_adjust_offset:
                        cal_img_prev.img = cal_img_prev.img + self.calib_pears.y_offset
                    
                    self.img_cal_prev = cal_img_prev

        elif self.cal_type_int == 0:
            if isinstance(img, pyplis.Img):
                # cal_img = img * self.cell_fit[0]    # Just use cell gradient (not y axis intersect)
                cal_img = img * self.cell_calib.calib_data['aa'].calib_coeffs[0]
            elif isinstance(img, pyplis.ImgStack):
                cal_img = np.zeros([self.cam_specs.pix_num_y, self.cam_specs.pix_num_x, img.num_of_imgs])
                for i in range(img.num_of_imgs):
                    # cal_img[:, :, i] = img.stack[i] * self.cell_fit[0]
                    cal_img[:, :, i] = img.stack[i] * self.cell_calib.calib_data['aa'].calib_coeffs[0]

            cal_img.edit_log["gascalib"] = True

        elif self.cal_type_int == 3:        # Preloaded calibration coefficients from CSV file

            # Find closest available calibration data point for current image time
            closest_index = self.calibration_series.index.get_indexer([self.img_A.meta['start_acq']], method='nearest')

            # Use index to retrieve calibration coeffients
            intercept = self.calibration_series.iloc[closest_index]['coeff 0'].iloc[0]
            grad = self.calibration_series.iloc[closest_index]['coeff 1'].iloc[0]

            # Calibrate image
            cal_img = img * grad
            if self.doas_cal_adjust_offset:
                cal_img = cal_img + intercept

        return cal_img

    def save_fov_search(self):
        """Updates the fov values in config dict and yaml file after doas_fov_search completed"""
        # Need to convert from numpy objects otherwise causes problems saving yaml file
        self.config["centre_pix_x"] = int(self.centre_pix_x)
        self.config["centre_pix_y"] = int(self.centre_pix_y)
        self.config["fov_rad"] = float(self.fov_rad)
        self.save_config(self.processed_dir, subset = ["centre_pix_x", "centre_pix_y", "fov_rad"])

    def doas_fov_search(self, img_stack, doas_results, polyorder=1, plot=True, force_save=False):
        """
        Performs FOV search for doas
        :param img_stack:
        :param doas_results:
        :return:
        """
        print('Performing DOAS FOV search')
        # TODO May want to initiate this DoasFOVEng with info on camera?
        s = pyplis.doascalib.DoasFOVEngine(img_stack, doas_results)
        s.maxrad = self.maxrad_doas  # Set maximum radius of FOV to close to that expected from optical calculations
        s.g2dasym = False  # Allow only circular FOV (not eliptical)
        self.calib_pears = s.perform_fov_search(method='pearson')
        self.calib_pears.fit_calib_data(polyorder=polyorder)
        self.record_fit_data()
        self.centre_pix_x, self.centre_pix_y = self.calib_pears.fov.pixel_position_center(abs_coords=True)
        self.fov_rad = self.calib_pears.fov.pixel_extend(abs_coords=True)
        self.fov = self.calib_pears.fov
        print('DOAS FOV search complete')
        self.save_fov_search()

        if self.calib_pears.polyorder == 1 and self.calib_pears.calib_coeffs[0] < 0:
            print('Warning!! Calibration shows inverse tau-CD relationship. It is likely an error has occurred')

        # Flag that we now have a calibration and update time of last calibration to this time
        self.got_doas_fov = True
        self.doas_last_fov_cal = self.img_A.meta['start_acq']

        # Plot results if requested, first checking that we have the tkinter frame generated
        if plot:
            print('Updating DOAS FOV plot')
            self.fig_doas_fov.update_plot()

    def generate_doas_fov(self):
        """
        Generates calibpears object from fixed DOAS FOV parameters
        :return:
        """
        self.calib_pears = DoasCalibData(polyorder=self.polyorder_cal, camera=self.cam,
                                         senscorr_mask=self.sens_mask)  # includes DoasCalibData class

        # self.calib_pears.update_search_settings(method='pearson')
        # self.calib_pears.merge_data(merge_type=self._settings["mergeopt"])
        self.calib_pears.fov.result_pearson['cx_rel'] = self.centre_pix_x
        self.calib_pears.fov.result_pearson['cy_rel'] = self.centre_pix_y
        self.calib_pears.fov.result_pearson['rad_rel'] = self.fov_rad
        self.calib_pears.fov.img_prep['pyrlevel'] = 0
        self.calib_pears.fov.search_settings['method'] = 'pearson'
        mask = make_circular_mask(self.cam_specs.pix_num_y, self.cam_specs.pix_num_x,
                                  self.centre_pix_x, self.centre_pix_y, self.fov_rad)
        self.calib_pears.fov.fov_mask_rel = mask.astype(np.float64)
        self.fov = self.calib_pears.fov
        self.got_doas_fov = True
        self.doas_last_fov_cal = self.img_A.meta['start_acq']

    def check_doas_result_avail(self, img_time, retry_length = 10):
        """ Check whether doas results for a particular time point are available

        :param datetime img_time: Datetime for current image being processed
        :param int retry_length: Time in seconds to retry getting results for, defaults to 10
        :return boolean: Is there a result for this image datetime
        """

        timeout = datetime.datetime.now() + datetime.timedelta(seconds = retry_length)
        while (datetime.datetime.now() < timeout):
            with self.doas_worker.lock:
                
                # Check to see if img_time is in the results index, and return if it is
                if np.any(img_time == self.doas_worker.results.index):
                    return True 

                # If there are newer results then the result is likely missing and so we can return
                # sooner
                if np.any(img_time < self.doas_worker.results.index):
                    return False

            # Pause for a bit to allow other threads to execute before trying again
            time.sleep(0.5)
        
        return False

    def update_doas_calibration(self, img_tau=None, force_fov_cal=False):
        """
        Updates DOAS results to include more data, or FOV location is also updated if this is requested and in the
        alloted time for FOV recalibration
        :param img_tau:     pyplis.Img
                            Image to get average apparent absorption for adding to calibration - or I may need to add
                            to stack
        :param bool force_fov_cal:
            If True, FOV calibration is forced to happen (can use this at the end of a processing sequence where all
            other DOAS FOV criteria have not been fulfilled but we still want a calibration
        :return:
        """
        if img_tau is None:
            img_tau = self.img_tau
        img_time = img_tau.meta['start_acq']

        # TODO I may want to keep this time series, since it shouldn't take up too much memory, and it isn't
        # TODO necessary for this series to be within the correct times for the calibration - calibration times
        # TODO are extracted directly from image times, and other data is ignored, so I don't need to delete it.
        # Remove DOAS results that are too old (this might not be necessary)
        if self.doas_recal:
            oldest_time = img_time - datetime.timedelta(minutes=self.remove_doas_mins)
            self.doas_worker.rem_doas_results(oldest_time, inplace=True)

            # Update calibration data - on startup there is not calib data, so if have none we just catch the exception
            try:
                # self.rem_doas_cal_data(oldest_time, recal=True)
                # EDITED TO THIS ON 13/01/2023 BECAUSE WE RUN RECAL WHEN WE ADD DATA TOO  -DON'T NEED TO KEEP RECALIBRATING
                # AND THIS RECAL MESSES WITH THE FIXED FOV CAL
                self.rem_doas_cal_data(oldest_time, recal=False)
            except ValueError:
                pass

        # Update FOV calibration if requested and if the allotted time since the last calibration has occured
        # We also need to run this if we don't have a calibration yet
        if (force_fov_cal or self.doas_fov_recal or not self.got_doas_fov) and not self.fix_fov:
            dt = datetime.timedelta(minutes=self.doas_fov_recal_mins)
            oldest_time = img_time - dt
            if oldest_time >= self.doas_last_fov_cal or force_fov_cal:
                doas_result_avail = self.check_doas_result_avail(img_time)
                with self.doas_worker.lock:
                    # Check we have some DOAS points
                    if len(self.doas_worker.results) < self.min_doas_points:
                        print('Require at least {} DOAS points to perform FOV CD-tau calibration. '
                              'Got only {}'.format(self.min_doas_points, len(self.doas_worker.results)))
                        return

                    try:
                        last_cal = copy.deepcopy(self.doas_last_fov_cal)    # For knowing when to update buffer from
                        stack = self.make_img_stack(time_start=oldest_time)
                        if stack.num_of_imgs < self.min_num_imgs:
                            print('Require at least {} images to perform FOV CD-tau calibration. '
                                  'Got only {}'.format(self.min_num_imgs, stack.num_of_imgs))
                            return
                        # TODO =========================================
                        # TODO For testing!!!
                        # self.doas_worker.results = self.doas_worker.make_doas_results(self.test_doas_times, self.test_doas_cds,
                        #                                                               stds=self.test_doas_stds)
                        # TODO ==========================================

                        self.doas_fov_search(stack, self.doas_worker.results, polyorder=self.polyorder_cal)

                        # Once we have a calibration we need to go back through buffer and get emission rates
                        # Overwrite any emission rates since last calibration, as they require new FOV calibration
                        self.get_emission_rate_from_buffer(after=last_cal, overwrite=True)
                        self.tau_vals = np.column_stack(
                            (self.calib_pears.time_stamps,
                            self.calib_pears.tau_vec,
                            self.calib_pears.cd_vec,
                            self.calib_pears.cd_vec_err))
                    except Exception as e:
                        print('Error when attempting to update DOAS calibration: {}'.format(e))

        # If we don't update fov search then we just update current cal object with new image (as long as we have
        # a doas calibration)
        elif self.got_doas_fov:
            if self.in_processing or self.watching:
                doas_result_avail = self.check_doas_result_avail(img_time)

            if len(self.doas_worker.results) < 1:
                print('No DOAS data available for CD-tau calibration')
                return

            doas_fov = self.fov

            # Extract values from current image
            bool_array = np.array(doas_fov.fov_mask_rel, dtype=bool)
            tau_fov = img_tau.img[bool_array]
            tau = tau_fov.mean()

            try:
                if doas_result_avail:
                    with self.doas_worker.lock:
                        cd = self.doas_worker.results.get(img_time)
                        cd_err = self.doas_worker.results.fit_errs[
                                np.where(self.doas_worker.results.index.array == img_time)[0][0]]
                else:
                    raise KeyError(f"spectra for {img_time} not found")

            except BaseException as e:
                
                # Give warning when unexpected (i.e. non-KeyError) is caught.
                if type(e) is not KeyError:
                    print(f"Unexpected error: {e}" )

                with self.doas_worker.lock:
                    # If there is no data for the specific time of the image we will have to interpolate
                    dts = self.doas_worker.results.index - img_time
                    # If the nearest DOAS data point isn't within the limit set by user (max_doas_cam_dif) then we do not
                    # use this image in the calibration - this should prevent having large uncertainties
                    closest = np.min(np.abs(dts.array))
                    dt = datetime.timedelta(seconds=closest / np.timedelta64(1, 's'))
                    if dt > datetime.timedelta(seconds=self.max_doas_cam_dif):
                        print('No DOAS data point within {}s of image time: {}. '
                              'Image is not added to DOAS calibration'.format(self.max_doas_cam_dif,
                                                                              img_time.strftime('%H:%M:%S')))

                        # Only add if the calibration is already available
                        if self.fit_data.size > 0:

                            # Add empty tau_values
                            tau_val_ncols = self.tau_vals.shape[1]
                            empty_tau_vals = np.column_stack([img_time, *np.repeat(np.nan, tau_val_ncols-1)])
                            self.tau_vals = np.append( self.tau_vals, empty_tau_vals, axis = 0)

                            # Add the last calibration values
                            last_cal = self.fit_data[-1][1:]
                            fit_data = np.hstack((img_time, *last_cal))
                            self.fit_data = np.append(self.fit_data, fit_data[np.newaxis, :], axis = 0)

                        return

                    zero = datetime.timedelta(0)
                    seconds_plus = np.array([x for x in dts if x > zero])
                    seconds_minus = np.array([x for x in dts if x < zero])

                    if len(seconds_plus) == 0:
                        idx = np.argmin(np.abs(seconds_minus))
                        time_val = img_time + seconds_minus[idx]
                        cd = self.doas_worker.results[time_val]
                        # Get index for cd_err
                        cd_err = self.doas_worker.results.fit_errs[self.doas_worker.results.index == time_val]
                        print('Warning, no DOAS data beyond image time for interpolation, using single closest point')
                        print('Image time: {}\nDOAS time: {}'.format(img_time.strftime('%H:%M:%S'),
                                                                     time_val.strftime('%H:%M:%S')))

                    elif len(seconds_minus) == 0:
                        idx = np.argmin(seconds_plus)
                        time_val = img_time + seconds_plus[idx]
                        cd = self.doas_worker.results[time_val]
                        # Get index for cd_err
                        cd_err = self.doas_worker.results.fit_errs[self.doas_worker.results.index == time_val]
                        print('Warning, no DOAS data before image time for interpolation, using single closest point')
                        print('Image time: {}\nDOAS time: {}'.format(img_time.strftime('%H:%M:%S'),
                                                                     time_val.strftime('%H:%M:%S')))
                    else:
                        # This may work for interpolating
                        cd = np.interp(pd.to_numeric(pd.Series(img_time)).values,
                                  pd.to_numeric(self.doas_worker.results.index).values, self.doas_worker.results)
                        cd_err = np.interp(pd.to_numeric(pd.Series(img_time)).values,
                                           pd.to_numeric(self.doas_worker.results.index).values,
                                           self.doas_worker.results.fit_errs)
                        print('Interpolated DOAS data for image time {}'.format(img_time.strftime('%H:%M:%S')))

            # Update calibration object
            cal_dict = {'tau': tau, 'cd': cd, 'cd_err': cd_err, 'time': img_time}
            tau_vals = np.column_stack((img_time, tau, cd, cd_err))
            if type(self.tau_vals) == np.ndarray:
                self.tau_vals = np.append( self.tau_vals, tau_vals, axis = 0)
            else:
                self.tau_vals = tau_vals

            # Rerun fit if we have enough data
            # For fixed FOV we first wait until we have at least as much data as the "remove_doas_mins" parameter, so
            # we're always calibrating with the same number of data points. Once we get this number, we calibrate and
            # go back thorugh buffer to get all emission rates. After that we flag that we've had a fixed FOV
            # calibration so from then on don't need to get emission rate from buffer - just proceed normally.
            if self.fix_fov and not self.had_fix_fov_cal:
                oldest_time = img_time - datetime.timedelta(minutes=self.remove_doas_mins)
                if oldest_time < self.doas_last_fov_cal:
                    self.add_doas_cal_data(cal_dict, recal=False)
                else:
                    self.add_doas_cal_data(cal_dict, recal=True)
                    self.had_fix_fov_cal = True

                    # Get emission rate from buffer
                    last_cal = copy.deepcopy(self.doas_last_fov_cal)
                    recal = True
                    self.get_emission_rate_from_buffer(after=last_cal, overwrite=True)
            else:
                self.add_doas_cal_data(cal_dict, recal=True)

            # Update doas figure, but no need to change the correlation image as we haven't changed that
            if not self.headless:
                self.fig_doas_fov.update_plot(update_img=False, reopen=False)

    def add_doas_cal_data(self, cal_dict, recal=True):
        """
        Extracts doas calibration data so that it can remain saved even once it goas beyond the length of the buffer.
        i.e. this doesn't save the image stack so isn't taking up an unnecessary amount of space
        """
        self.calib_pears.tau_vec = np.append(self.calib_pears.tau_vec, cal_dict['tau'])
        self.calib_pears.cd_vec = np.append(self.calib_pears.cd_vec, cal_dict['cd'])
        self.calib_pears.cd_vec_err = np.append(self.calib_pears.cd_vec_err, cal_dict['cd_err'])
        self.calib_pears.time_stamps = np.append(self.calib_pears.time_stamps, cal_dict['time'])

        # Recalibrate
        if recal:
            self.calib_pears.fit_calib_data()
            self.record_fit_data()

    def rem_doas_cal_data(self, time_obj, inplace=True, recal=True):
        """
        Removes data which is earlier than the time represetned by the time object
        :param datetime.datetime time_obj:
        :param bool inplace:    If True, the object is changed. Else, a new object is created
        :return:
        """
        if inplace:
            calib_dat = self.calib_pears
        else:
            calib_dat = copy.deepcopy(self.calib_pears)

        # Edit all vectors
        if time_obj > datetime.datetime(year=2022, month=5, day=20, hour=16, minute=5, second=10):
            pass        # Useful for debugging as I can put a breakpoint here and only interrogate after a time I define above
        calib_dat.tau_vec = calib_dat.tau_vec[calib_dat.time_stamps >= time_obj]
        calib_dat.cd_vec = calib_dat.cd_vec[calib_dat.time_stamps >= time_obj]
        calib_dat.cd_vec_err = calib_dat.cd_vec_err[calib_dat.time_stamps >= time_obj]
        calib_dat.time_stamps = calib_dat.time_stamps[calib_dat.time_stamps >= time_obj]

        # Rerun calibration fitting and then return object
        if recal:
            calib_dat.fit_calib_data()
        return calib_dat

    def load_cal_series(self, filename):
        """
        Loads calibration coefficient time series from a file, to be used to calibrate optical depths.
        Note: this calibration will be reliant on the optical depths being generated in the same way as when the
        calibration series was produced - i.e. same background correction scheme - otherwise results are likely to
        be erroneous.
        :param filename str Path to calibration file
        """

        if not os.path.exists(filename):
            raise InvalidCalibration("Calibration file does not exist")

        _, ext = os.path.splitext(filename)
        if ext != '.csv':
            print('PyplisWorker.load_cal_series: Cannot read file {} as it is not in the correct format (.csv)'.format(filename))
            return

        #Extract number of headers
        with open(filename, 'r') as f:
            headerline = f.readline()
            num_headers = int(headerline.split('=')[-1].split(',')[0].strip())

        # Load in csv to dataframe
        self.calibration_series = pd.read_csv(filename, header=num_headers)

        # Set columns to be numeric
        self.calibration_series = self.calibration_series.astype({'optical depth (tau)': 'float',
                                                                  'col density (doas)': 'float',
                                                                  'col density (error)': 'float',
                                                                  'coeff 0': 'float',
                                                                  'coeff 1': 'float',
                                                                  'MSE': 'float',
                                                                  'r-squared': 'float'})

        # Convert timepoints to datetime objects (easier to work with than time strings)
        self.calibration_series['timepoint'] = pd.to_datetime(self.calibration_series['timepoint'])

        # Set timepoint as index (useful for searching for times later) and drop rows that don't contain calibration data
        self.calibration_series = self.calibration_series.set_index('timepoint').dropna(subset=['coeff 0', 'coeff 1'])

    def calc_line_dist(self, line_1, line_2):
        """
        Calculates the distance (in pixels) between the centre points of 2 lines. This gives an estimate of the distance
        between 2 lines, even if they aren't exactly perpendicular
        :param line_1:  LineOnImage
        :param line_2:  LineOnImage
        """
        centre_cooods = [None, None]
        for i, line in enumerate([line_1, line_2]):
            centre_pix_x = min(line.x0, line.x1) + (np.absolute(line.x0 - line.x1) / 2)
            centre_pix_y = min(line.y0, line.y1) + (np.absolute(line.y0 - line.y1) / 2)
            centre_cooods[i] = [centre_pix_x, centre_pix_y]

        pix_dist = np.sqrt(np.sum([(centre_cooods[0][0] - centre_cooods[1][0]) ** 2,
                                   (centre_cooods[0][1] - centre_cooods[1][1]) ** 2]))

        return pix_dist

    def extract_cross_corr_vals(self, img):
        """
        Extracts values across img using line
        :param img:     Img             Image to extract data from
        """
        try:
            for line in ['young', 'old']:
                line_vals = self.cross_corr_lines[line].get_line_profile(img.img)
                self.cross_corr_series[line].append(np.sum(line_vals))
            self.cross_corr_series['time'].append(img.meta['start_acq'])
        except BaseException as e:
            print('Could not retrieve integrated tau over PCS lines for cross-correlation\n {}'.format(e))

    def generate_cross_corr(self, series_time, series_young, series_old, distance=None, plot=True):
        """
        Runs cross correlation procedure to get a global velocity and assign it to self.vel_glob
        :param series_time:     list    List of datetime objects
        :param series_young:    list    First line of the younger plume
        :param series_old:      list    Second line of the older plume
        :param distance:        float   Distance between IC lines
        :param plot:            bool    If True, plotting of cross-correlation analysis is performed
        :return:
        """
        # Calculate distance between current two PCS lines if we aren't passed a distance
        if distance is None:
            pcs1 = self.cross_corr_lines['young']
            pcs2 = self.cross_corr_lines['old']
            pix_dist_avg_line1 = pcs1.get_line_profile(self.dist_img_step.img).mean()
            pix_dist_avg_line2 = pcs2.get_line_profile(self.dist_img_step.img).mean()

            # Take the mean of those to determine distance between both lines in m
            pix_dist_avg = np.mean([pix_dist_avg_line1, pix_dist_avg_line2])

            # Calculate distance between centre points of lines
            distance = self.calc_line_dist(pcs1, pcs2) * pix_dist_avg

        # Find lag in seconds
        try:
            series_young = np.array(series_young)
            series_old = np.array(series_old)
            series_time = np.array(series_time)
        except BaseException as e:
            print('Cross correlation aborted! Cannot convert time series arrays to numpy array.\n'
                  '{}').format(e)
            return
        lag, coeffs, s1_ana, s2_ana, max_coeff_signal, ax = find_signal_correlation(series_young, series_old,
                                                                                    time_stamps=series_time, plot=plot)
        dt = np.mean(np.asarray([delt.total_seconds() for delt in (series_time[1:] - series_time[:-1])]))
        lag_frames = lag / dt

        # Calculate velocity and append to list of global velocities
        vel = distance / lag
        self.vel_glob.append({'range': [series_time[0], series_time[-1]],
                              'lag': lag,
                              'vel': vel,
                              'vel_err': 0})        # TODO Calculate vel_err

        # Set last cross-correlation time to the time of this run. It is used to calculate when the next
        # plume speed extraction via cross_correlation is needed
        self.cross_corr_last = self.img_A.meta['start_acq']

        # Reset the time series
        self.cross_corr_series = {'time': [],   # datetime list
                                  'young': [],  # Young plume series list
                                  'old': []}    # Old plume series list

        print('Cross-correlation plume speed results:\n'
              '--------------------------------------\n'
              'ICA gap [m]:\t{}\n'
              'Lag [frames]:\t{}\n'
              'Lag [s]:\t{}\n'
              'Plume speed [m/s]:\t{}\n'.format(distance, lag_frames, lag, vel))

        self.cross_corr_info = {'ica_gap': distance,
                                'lag_frames': lag_frames,
                                'lag': lag,
                                'velocity': vel}
        if plot:
            self.fig_cross_corr.update_plot(ax, self.cross_corr_info)

        self.got_cross_corr = True

    def calc_line_orientation(self, line, deg=True):
        """
        Calculates line orientation with 0 as north and
        :param line: pyplis.LineOnImage     Line to calculate orientation
        :return:
        """
        # vec = list(line._delx_dely())       # Get vector of line
        # north_vec = [0, 1]                  # Set northern vector
        #
        # # Calculate angle between north vector and our line
        # unit_vector_1 = vec / np.linalg.norm(vec)
        # unit_vector_2 = north_vec / np.linalg.norm(north_vec)
        # dot_product = np.dot(unit_vector_2, unit_vector_1)
        # orientation = np.arccos(dot_product)

        dx, dy = line._delx_dely()
        complex_norm = complex(dy, dx)
        orientation = -(np.angle(complex_norm, deg) - 180)

        return orientation

    def generate_nadeau_line(self, source_coords=None, orientation=None, length=None):
        """
        Generates nadeau line given source coordinates, orientation and length
        :param source_coords    tuple-like  (x, y) coordinates of the gas source
        :param orientation      float/int   Orientation (deg) of line (0 = North, 90 = East, 180 = South, 270 = West)
        :param length           float/int   Length of Nadeau line (in pixels)
        """
        if source_coords is not None:
            self.source_coords = source_coords

        if length is not None:
            self.nadeau_line_length = length

        if orientation is not None:
            self.nadeau_line_orientation = orientation

        # Calculate line end coordinates
        orientation_rad = np.deg2rad(self.nadeau_line_orientation)
        x_coord = int(np.round(self.source_coords[0] + (self.nadeau_line_length * np.sin(orientation_rad))))
        y_coord = int(np.round(self.source_coords[1] - (self.nadeau_line_length * np.cos(orientation_rad))))

        # Ensure coordinates don't extend beyond image
        if x_coord < 0:
            x_coord = 0
        elif x_coord > self.cam_specs.pix_num_x - 1:
            x_coord = self.cam_specs.pix_num_x - 1

        if y_coord < 0:
            y_coord = 0
        elif y_coord > self.cam_specs.pix_num_y - 1:
            y_coord = self.cam_specs.pix_num_y - 1

        try:
            self.nadeau_line = LineOnImage(x0=self.source_coords[0], y0=self.source_coords[1], x1=x_coord, y1=y_coord,
                                           normal_orientation='right', color='k', line_id='nadeau')
            # Pyplis LineOnImage always adjusts coordinates so lower values are x0/y0 - we dont want that, so reset coords
            self.nadeau_line.x0 = self.source_coords[0]
            self.nadeau_line.x1 = x_coord
            self.nadeau_line.y0 = self.source_coords[1]
            self.nadeau_line.y1 = y_coord
            return self.nadeau_line
        except ValueError as e:
            return None

    def autogenerate_nadeau_line(self, img_tau, pcs_line=None):
        """
        Automatically generates the nadeau cross-correlation line based on PCS line
        :param pcs_line pyplis.LineOnImage  Line to use for automatic plume direction determination
        :param img_tau  pyplis.Img          Line to extract SO2 values from
        """
        if pcs_line is None:
            pcs_line = self.PCS_lines_all[self.auto_nadeau_pcs]

        # Get line profile
        profile = pcs_line.get_line_profile(img_tau)

        # Get index of maximum SO2
        max_idx = np.argmax(profile)

        # Get coordinate of maximum SO2 (from index)
        pcs_line.prepare_coords()
        coords = [pcs_line.profile_coords[1, max_idx], pcs_line.profile_coords[0, max_idx]]

        # Create Nadeau line (Length won't be correct)
        line = LineOnImage(x0=self.source_coords[0], y0=self.source_coords[1], x1=coords[0], y1=coords[1],
                                       normal_orientation='right', color='k', line_id='nadeau')
        # Pyplis LineOnImage always adjusts coordinates so lower values are x0/y0 - we dont want that, so reset coords
        line.x0 = self.source_coords[0]
        line.x1 = coords[0]
        line.y0 = self.source_coords[1]
        line.y1 = coords[1]

        # Get orientation of line
        orientation = self.calc_line_orientation(line)

        # Generate Nadeau line of desired length and return that value
        return self.generate_nadeau_line(orientation=orientation)


    def generate_nadeau_plumespeed(self, img_current, img_next, line, max_shift=None, interp_step=0.2):
        """
        Uses two images and the nadeau line to calculate plume speed
        :param  img_current pyplis.Img      Current optical depth (tau) image
        :param  img_next    pyplis.Img      Next optical depth image
        :param  line        LineOnImage     Nadeau line running parallel to plume motion
        :param  max_shift   int             Maximum allowed shift of time series (%)
        :param  interp_step float           Interpolation amount for line
        """
        if max_shift is not None:
            self.max_nad_shift = max_shift

        # Extract line profiles
        profile_current = line.get_line_profile(img_current)
        profile_next = line.get_line_profile(img_next)

        # Depending on orientation of line we may need to reverse the line profile, to ensure it always starts from source
        orientation = self.calc_line_orientation(line)
        if self.nadeau_line_orientation < 0 or self.nadeau_line_orientation >= 180:
            profile_current = profile_current[::-1]
            profile_next = profile_next[::-1]

        # Interpolate the lines, to improve resolution
        x_interp = np.arange(0, len(profile_current) + interp_step, interp_step)
        x_raw = np.arange(0, len(profile_current))
        profile_current = np.interp(x_interp, x_raw, profile_current)
        profile_next = np.interp(x_interp, x_raw, profile_next)

        # Get average distance of pixel in image line profile
        pixel_dist = line.get_line_profile(self.dist_img_step.img).mean() * interp_step

        # -----------------------------------------------------------------
        # Pyplis cross-correlation - currently somewhat arbitrarily setting max shift to 50%
        lag, coeffs, s1_ana, s2_ana, max_coeff_signal, ax, = find_signal_correlation(profile_current, profile_next,
                                                                                     max_shift_percent=self.max_nad_shift)
        lags = np.arange(0, len(coeffs))
        # -----------------------------------------------------------------

        # Pyplis already interpolates onto a line of length len(profile_current) so we don't need to scale for line length
        lag_length = pixel_dist * lag
        lag_in_pixels = lag * interp_step

        # Calculate plume speed
        time_step = img_next.meta['start_acq'] - img_current.meta['start_acq']
        plume_speed = lag_length / time_step.total_seconds()

        print('Nadeau plume speed (m/s): {:.2f}'.format(plume_speed))
        info_dict = {'profile_current': profile_current,
                     'profile_next': profile_next,
                     'x_vals': x_interp,
                     'interp_step': interp_step,
                     'lags': lags,
                     'coeffs': coeffs,
                     'lag': lag,
                     'lag_in_pixels': lag_in_pixels,
                     'lag_length': lag_length}
        return plume_speed, info_dict

    def get_cross_corr_emissions_from_buff(self, force_estimate=False, plot=True):
        """
        Retrieves cross-correlation emission rates from the cross-correlation buffer
        :param force_estimate:  bool
                If True, we extract an emission rate even if we don't have a plumespeed for the data point's time
                This assumes we do have a wind speed for other times in the dataset, otherwise no emission rates can
                be determined at all and the function returns early
        :return:
        """
        if len(self.vel_glob) == 0:
            print('No wind speed data available for flow_glob.\n'
                  'Cannot retrieve emission rates via cross-correlation')
            return

        # Setup total emissions dictionary (for summing lines)
        total_emissions = {'time': np.array([]),
                           'phi': [], 'phi_err': [],
                           'veff': [], 'veff_err': []}
        # Get IDs of all lines we want to add up to give the total emissions (basically exclude cross-correlation line)
        lines_total = [line.line_id for line in self.PCS_lines if isinstance(line, LineOnImage)]

        # Loop through lines
        for line in self.cross_corr_buff:
            cd_buff = self.cross_corr_buff[line]
            res = self.results[line]
            for i in range(len(cd_buff['cds'])):
                vel_glob = None

                # ----------------------------------------------------
                # Hunt for velocity at specific time. If we don't
                img_time = cd_buff['time'][i]
                for vel_dict in self.vel_glob:
                    if vel_dict['range'][0] <= img_time <= vel_dict['range'][1]:
                        vel_glob = vel_dict['vel']
                        vel_glob_err = vel_dict['vel_err']
                        break
                # If we haven't found a suitable time we use the most recent velocity (if force_estimate == True)
                if vel_glob is None:
                    if force_estimate:
                        vel_glob = self.vel_glob[-1]['vel']
                        vel_glob_err = self.vel_glob[-1]['vel_err']
                    else:
                        phi = np.nan
                        phi_err = np.nan
                # ---------------------------------------------------

                # Determine emission rate if we have a velocity
                if vel_glob is not None:
                    phi, phi_err = self.det_emission_rate_kgs(cd_buff['cds'][i],
                                                     vel_glob,
                                                     cd_buff['distarr'][i],
                                                     cd_buff['cd_err'][i],
                                                     vel_glob_err,
                                                     cd_buff['disterr'][i])

                # Update results dictionary in place
                self.update_results(
                    res, 'flow_glob', start_acq = img_time, phi = phi, phi_err = phi_err,
                    velo_eff = vel_glob, velo_eff_err = vel_glob_err)

                # Add all lines to total emissions
                if line in lines_total:
                    idx = np.argwhere(img_time == total_emissions['time'])
                    if len(idx) > 0:
                        idx = idx[0][0]     # Extract the index from the array argwhere returns
                        total_emissions['phi'][idx] = np.append(total_emissions['phi'][idx], phi)
                        total_emissions['phi_err'][idx] = np.append(total_emissions['phi_err'][idx], phi_err)
                        total_emissions['veff'][idx] = np.append(total_emissions['veff'][idx], vel_glob)
                        total_emissions['veff_err'][idx] = np.append(total_emissions['veff_err'][idx], vel_glob_err)
                    # If this time doesn't exist yet we must append it then generate np.arrays for all other variables
                    # These can then be appended to in later iterations
                    else:
                        total_emissions['time'] = np.append(total_emissions['time'], img_time)
                        total_emissions['phi'].append(np.array([phi]))
                        total_emissions['phi_err'].append(np.array([phi_err]))
                        total_emissions['veff'].append(np.array([vel_glob]))
                        total_emissions['veff_err'].append(np.array([vel_glob_err]))

            # # Make sure the arrays are sorted properly, in case we added data which comes earlier than data already
            # # added to the dictionary. This may be unnecessary if all flow_glob calculations come through this
            # # function rather than calculate_emission_rates()
            # sorted_args = np.array(res['flow_glob']._start_acq).argsort()
            # res['flow_glob']._start_acq = res['flow_glob']._start_acq[sorted_args]
            # res['flow_glob']._phi = res['flow_glob']._phi[sorted_args]
            # res['flow_glob']._phi_err = res['flow_glob']._phi_err[sorted_args]
            # res['flow_glob']._velo_eff = res['flow_glob']._velo_eff[sorted_args]
            # res['flow_glob']._velo_eff_err = res['flow_glob']._velo_eff_err[sorted_args]

        # Loop through results dictionary and add the 'total' measurements
        mode = 'flow_glob'
        for i, img_time in enumerate(total_emissions['time']):

            phi_tot = np.nansum(total_emissions['phi'][i])
            phi_err_tot = np.sqrt(np.nansum(np.power(total_emissions['phi_err'][i], 2)))
            velo_eff_tot = np.nanmean(total_emissions['veff'][i])
            velo_eff_err_tot = np.sqrt(np.nansum(np.power(total_emissions['veff_err'][i], 2)))

            if img_time in self.results['total'][mode]._start_acq:
                time_idx = self.results['total'][mode]._start_acq.index(img_time)
                self.results['total'][mode]._phi[time_idx] = phi_tot
                self.results['total'][mode]._phi_err[time_idx] = phi_err_tot
                self.results['total'][mode]._velo_eff[time_idx] = velo_eff_tot
                self.results['total'][mode]._velo_eff_err[time_idx] = velo_eff_err_tot
            else:
                self.results['total'][mode]._start_acq.append(img_time)
                self.results['total'][mode]._phi.append(phi_tot)
                self.results['total'][mode]._phi_err.append(phi_err_tot)
                self.results['total'][mode]._velo_eff.append(velo_eff_tot)
                self.results['total'][mode]._velo_eff_err.append(velo_eff_err_tot)

        # # Ensure the results dictionary is sorted (may not be critical?)
        # sorted_args = np.array(self.results['total'][mode]._start_acq).argsort()
        # self.results['total'][mode]._start_acq = self.results['total'][mode]._start_acq[sorted_args]
        # self.results['total'][mode]._phi = self.results['total'][mode]._phi[sorted_args]
        # self.results['total'][mode]._phi_err = self.results['total'][mode]._phi_err[sorted_args]
        # self.results['total'][mode]._velo_eff = self.results['total'][mode]._velo_eff[sorted_args]
        # self.results['total'][mode]._velo_eff_err = self.results['total'][mode]._velo_eff_err[sorted_args]

        # Clear the cross-correlation buffer as we assume that all data within it has now been processed as best as
        # possible
        self.reset_cross_corr_buff()

        # Plot if requested - updates time series with these new emission rates from flow_glob
        if plot:
            self.fig_series.update_plot()

    def update_opt_flow_settings(self, **settings):
        """
        Updates optical flow object's settings
        :param settings:
        :return:
        """
        for key in settings:
            setattr(self.opt_flow.settings, key, settings[key])

            # If we have the roi_rad setting we need to set roi_rad_abs too
            if key == 'roi_abs':
                self.opt_flow.settings.roi_rad_abs = settings[key]

    def generate_opt_flow(self, img_tau=None, img_tau_next=None, plot=False, save_horizontal_stats=False):
        """
        Generates optical flow vectors for current and previous image
        :param img_tau:         pyplis.Img  First image
        :param img_tau_next:    pyplis.Img  Subesequent image
        :param save_horizontal_stats    bool    Just used for Frontier In article to calculate horizontal velocities and save them
        :return:
        """
        if img_tau is None:
            img_tau = self.img_tau_prev
        if img_tau_next is None:
            img_tau_next = self.img_tau
        # Update optical flow object to contain previous tau image and current image
        # This includes updating_contrast_range() and prep_images()
        self.opt_flow.set_images(img_tau, img_tau_next)

        # Calculate optical flow vectors
        self.flow = self.opt_flow.calc_flow()

        # Generate plume speed array
        self.velo_img = pyplis.image.Img(self.opt_flow.to_plume_speed(self.dist_img_step))

        if plot:
            # TODO Think about this plotting - I have currently left it as img_tau_next when really it should be img_tau
            # TODO to show the flow field of where the gas is flowing to (maybe?).
            self.fig_tau.update_plot(img_tau_next, img_cal=self.img_cal)
            if self.fig_opt.in_frame:
                self.fig_opt.update_plot()

        # Just for Frontier in manuscript really
        if save_horizontal_stats:
            for i, line in enumerate(self.PCS_lines_all):
                if isinstance(line, LineOnImage):
                    dirname = os.path.join(self.processed_dir, 'line_{}'.format(i))
                    if not os.path.exists(dirname):
                        os.mkdir(dirname)
                    filename = os.path.join(dirname, 'horizontal_speed.txt')
                    get_horizontal_plume_speed(self.opt_flow, self.dist_img_step, self.PCS_lines_all[0], filename=filename)

        return self.flow, self.velo_img
    
    @staticmethod
    def calculate_ICA_mass(cds, distarr):
        """ Caluculate the SO2 mass for given column densities and pixel distances

        :param numpy.array cds: Array of estimated column densities for each pixel in ICA line 
        :param numpy.array distarr: Array of pixel distance values
        :return float: Estimate of SO2 mass (kg/m) for the ICA line
        """
        C = 100**2 * MOL_MASS_SO2 / N_A
        ICA_Mass = (np.nansum(cds * distarr) * C) / 1000

        return ICA_Mass

    def update_results(self, res, flow_id, **kwargs):
        """Append results to results dictionary

        :param dict res: Results dictionary
        :param str flow_id: Flow type
        """
        res[flow_id]._start_acq.append(kwargs['start_acq'])
        res[flow_id]._phi.append(kwargs['phi'])
        res[flow_id]._phi_err.append(kwargs['phi_err'])
        res[flow_id]._velo_eff.append(kwargs['velo_eff'])
        res[flow_id]._velo_eff_err.append(kwargs['velo_eff_err'])

    def update_total_emissions(self, total_emissions, flow_id, line_include, **kwargs):
        """ Appends results to total emaissions dictionary if line_include is True

        :param dict total_emissions: Total emissions dictionary
        :param str flow_id: Flow type
        :param bool line_include: Indicates whether the line_id is in the lines_total array
        """

        if line_include:
            total_emissions[flow_id]['phi'].append(kwargs['phi'])
            total_emissions[flow_id]['phi_err'].append(kwargs['phi_err'])
            total_emissions[flow_id]['veff'].append(kwargs['velo_eff'])
            total_emissions[flow_id]['veff_err'].append(kwargs['velo_eff_err'])

    def calculate_emission_rate(self, img, flow=None, nadeau_speed=None, plot=True):
        """
        Generates emission rate for current calibrated image/optical flow etc
        :param img:         pyplis.Img          Image to have emission rate retrieved from (must be cal)
        :param flow:        OptFlowFarneback    Optical flow image. Must not be None if optical flow is to be used
        :return:
        """
        # Try to get calibration error
        # TODO This is only getting error from DOAS. What if I have a cell calibration?
        try:
            cd_err = self.calib_pears.err()
        except (ValueError, AttributeError) as e:
            warnings.warn("DOAS calibration error could not be accessed: {}".format(repr(e)))
            cd_err = None

        # dt = calc_dt(img, self.img_cal)     # Time incremement betweeen current 2 successive images (probably not needed as I think it is containined in the optical flow object)

        # Test image background region to make sure image is ok (this is pyplis code again...)
        img_time = img.meta['start_acq']
        try:
            self.ts.append(img_time)       # Append acquisition time to list used for plotting time vs BG
            sub = img.crop(self.ambient_roi, new_img=True)
            avg = sub.mean()
            self.bg_mean.append(avg)
            self.bg_std.append(sub.std())
            # If we are in check mode we need to see what the ROI CD values are, if they are too high we cannot process
            # This image
            if self.ref_check_mode:
                if not self.ref_check_lower < avg < self.ref_check_upper:
                    print("Image contains CDs in ambient region above designated acceptable limit"
                          "Processing of this image is not being performed")
                    return None
        except BaseException:
            print("Failed to retrieve data within background ROI (bg_roi)"
                  "writing NaN")
            self.bg_std.append(np.nan)
            self.bg_mean.append(np.nan)
            # If we are in check mode, then we return if we failed to check the CD of the ambient ROI
            if self.ref_check_mode:
                return None

        # Setup total emissions lists into dictionary
        total_emissions = {'flow_glob': {'phi': [], 'phi_err': [], 'veff': [], 'veff_err': []},
                           'flow_raw': {'phi': [], 'phi_err': [], 'veff': [], 'veff_err': []},
                           'flow_histo': {'phi': [], 'phi_err': [], 'veff': [], 'veff_err': []},
                           'flow_hybrid': {'phi': [], 'phi_err': [], 'veff': [], 'veff_err': []},
                           'flow_nadeau': {'phi': [], 'phi_err': [], 'veff': [], 'veff_err': []}}
        
        ICA_mass_total = 0

        # Get IDs of all lines we want to add up to give the total emissions (basically exclude cross-correlation line)
        lines_total = [line.line_id for line in self.PCS_lines if isinstance(line, LineOnImage)]

        # Search global velocities for one in the right time frame for this image
        if len(self.vel_glob) == 0:
            vel_glob = None
        else:
            for vel_dict in self.vel_glob:
                if vel_dict['range'][0] <= img_time <= vel_dict['range'][1]:
                    vel_glob = vel_dict['vel']
                    vel_glob_err = vel_dict['vel_err']
                    break
            # If we haven't found a suitable time we use the most recent velocity
            try:
                if vel_glob is None:
                    vel_glob = self.vel_glob[-1]['vel']
                    vel_glob_err = self.vel_glob[-1]['vel_err']
            except UnboundLocalError:
                vel_glob = self.vel_glob[-1]['vel']
                vel_glob_err = self.vel_glob[-1]['vel_err']

        # Run processing for each LineOnImage objects
        for i, line in enumerate(self.PCS_lines_all):
            if isinstance(line, LineOnImage):
                line_id = line.line_id
                if line_id not in self.results:
                    self.add_line_to_results(line_id)

                line_include = line_id in lines_total

                # Get EmissionRates object for this line
                res = self.results[line_id]

                # Get distance along line and associated parameters
                dists = line.get_line_profile(self.dist_img_step)
                col = line.center_pix[0]
                dist_errs = self.meas.meas_geometry.pix_dist_err(col)

                # Get column densities from image for current line, and do some other pyplis stuff which I don't understand...
                n = line.normal_vector
                cds = line.get_line_profile(img)
                cond = cds > self.min_cd
                cds = cds[cond]
                distarr = dists[cond]
                disterr = dist_errs
                props = LocalPlumeProperties(line.line_id)    # Plume properties local to line
                verr = None                 # Used and redefined later in flow_histo/flow_hybrid
                dx, dy = None, None         # Generated later. Instantiating here optimizes by preventing repeats later

                ICA_mass = self.calculate_ICA_mass(cds, distarr)
                self.update_ICA_masses(line_id, img_time, ICA_mass)

                if line_include: ICA_mass_total += ICA_mass

                if flow is not None:
                    delt = flow.del_t

                    if (self.velo_modes['flow_raw'] or self.velo_modes['flow_hybrid']):
                        # retrieve diplacement vectors along line
                        dx = line.get_line_profile(flow.flow[:, :, 0])
                        dy = line.get_line_profile(flow.flow[:, :, 1])
                    
                    if self.velo_modes['flow_histo'] or self.velo_modes['flow_hybrid']:
                        # get mask specifying plume pixels
                        mask = img.get_thresh_mask(self.min_cd)
                        props.get_and_append_from_farneback(flow, line=line, pix_mask=mask,
                                                            dir_multi_gauss=self.use_multi_gauss)
                        idx = -1

                if self.velo_modes['flow_histo'] or self.velo_modes['flow_hybrid']:
                    # Add predominant flow direction (it will be identical to histo values, so we
                    # only need to do this once per line, and we just always store it in flow_histo)
                    orient_series, upper, lower = props.get_orientation_tseries()
                    res['flow_histo']._flow_orient.append(orient_series.iloc[-1])
                    res['flow_histo']._flow_orient_upper.append(upper.iloc[-1])
                    res['flow_histo']._flow_orient_lower.append(lower.iloc[-1])

                # Cross-correlation emission rate retrieval
                if self.velo_modes['flow_glob']:
                    # If vel_glob is None but cross-correlation is requested we store all required variables in a buffer
                    if vel_glob is None:
                        self.cross_corr_buff[line_id]['time'].append(img_time)
                        self.cross_corr_buff[line_id]['cds'].append(cds)
                        self.cross_corr_buff[line_id]['cd_err'].append(cd_err)
                        self.cross_corr_buff[line_id]['distarr'].append(distarr)
                        self.cross_corr_buff[line_id]['disterr'].append(disterr)
                    else:
                        phi, phi_err = self.det_emission_rate_kgs(cds, vel_glob, distarr,
                                                         cd_err, vel_glob_err, disterr)

                        # Update results dictionary in place
                        self.update_results(
                            res, 'flow_glob', start_acq = img_time, phi = phi, phi_err = phi_err,
                            velo_eff = vel_glob, velo_eff_err = vel_glob_err)
                        
                        # Update total emissions dictionary in place
                        self.update_total_emissions(
                            total_emissions, 'flow_glob', line_include, phi = phi,
                            phi_err = phi_err, velo_eff = vel_glob, velo_eff_err = vel_glob_err)

                # Nadeau plume speed algorithm
                if self.velo_modes['flow_nadeau']:
                    # Calculate emission rate
                    phi, phi_err = self.det_emission_rate_kgs(cds, nadeau_speed, distarr, cd_err,
                                                     velo_err=None, pix_dists_err=disterr)

                    # Update results dictionary in place
                    self.update_results(
                        res, 'flow_nadeau', start_acq = img_time, phi = phi, phi_err = phi_err,
                        velo_eff = nadeau_speed, velo_eff_err = np.nan)

                    # Update total emissions dictionary in place
                    self.update_total_emissions(
                        total_emissions, 'flow_nadeau', line_include, phi = phi, phi_err = phi_err,
                        velo_eff = nadeau_speed, velo_eff_err = np.nan)

                # Raw farneback velocity field emission rate retrieval
                if self.velo_modes['flow_raw'] and flow is not None:

                    # determine array containing effective velocities
                    # through the line using dot product with line normal
                    veff_arr = np.dot(n, (dx, dy))[cond] * distarr / delt

                    # Calculate mean of effective velocity through l and
                    # uncertainty using 2 sigma confidence of standard
                    # deviation
                    veff_avg = veff_arr.mean()
                    veff_err = veff_avg * self.optflow_err_rel_veff

                    # Get emission rate
                    phi, phi_err = self.det_emission_rate_kgs(cds, veff_arr, distarr, cd_err, veff_err, disterr)

                    # Update results dictionary in place
                    self.update_results(
                        res, 'flow_raw', start_acq = img_time, phi = phi, phi_err = phi_err,
                        velo_eff = veff_avg, velo_eff_err = veff_err)

                    # Update total emissions dictionary in place
                    self.update_total_emissions(
                        total_emissions, 'flow_raw', line_include, phi = phi, phi_err = phi_err,
                        velo_eff = veff_avg, velo_eff_err = veff_err)

                # Histogram analysis of farneback velocity field for emission rate retrieval
                if self.velo_modes['flow_histo'] and flow is not None:

                    # get effective velocity through the pcs based on
                    # results from histogram analysis
                    (v, verr) = props.get_velocity(idx, distarr.mean(), disterr, line.normal_vector,
                                                    sigma_tol=flow.settings.hist_sigma_tol)
                    phi, phi_err = self.det_emission_rate_kgs(cds, v, distarr, cd_err, verr, disterr)

                    # Update results dictionary in place
                    self.update_results(
                        res, 'flow_histo', start_acq = img_time, phi = phi, phi_err = phi_err,
                        velo_eff = v, velo_eff_err = verr)

                    # Update total emissions dictionary in place
                    self.update_total_emissions(
                        total_emissions, 'flow_histo', line_include, phi = phi, phi_err = phi_err,
                        velo_eff = v, velo_eff_err = verr)

                # Hybrid histogram analysis of farneback velocity field for emission rate retrieval
                if self.velo_modes['flow_hybrid'] and flow is not None:

                    if verr is None:
                        # get effective velocity through the pcs based on
                        # results from histogram analysis
                        (_, verr) = props.get_velocity(idx, distarr.mean(), disterr,
                                                        line.normal_vector,
                                                        sigma_tol=flow.settings.hist_sigma_tol)

                    # determine orientation angles and magnitudes along
                    # raw optflow output
                    phis = np.rad2deg(np.arctan2(dx, -dy))[cond]
                    mag = np.sqrt(dx ** 2 + dy ** 2)[cond]

                    # get expectation values of predominant displacement
                    # vector
                    min_len = (props.len_mu[idx] - props.len_sigma[idx])

                    min_len = max([min_len, flow.settings.min_length])

                    dir_min = (props.dir_mu[idx] -
                                flow.settings.hist_sigma_tol * props.dir_sigma[idx])
                    dir_max = (props.dir_mu[idx] + flow.settings.hist_sigma_tol * props.dir_sigma[idx])

                    # get bool mask for indices along the pcs
                    bad = ~ (np.logical_and(phis > dir_min, phis < dir_max) * (mag > min_len))

                    try:
                        frac_bad = sum(bad) / float(len(bad))
                    except ZeroDivisionError:
                        frac_bad = 0
                    indices = np.arange(len(bad))[bad]
                    # now check impact of ill-constraint motion vectors
                    # on ICA
                    ica_fac_ok = sum(cds[~bad] / sum(cds))

                    vec = props.displacement_vector(idx)

                    flc = flow.replace_trash_vecs(displ_vec=vec, min_len=min_len,
                                                    dir_low=dir_min, dir_high=dir_max)

                    dx = line.get_line_profile(flc.flow[:, :, 0])
                    dy = line.get_line_profile(flc.flow[:, :, 1])
                    veff_arr = np.dot(n, (dx, dy))[cond] * distarr / delt

                    # Calculate mean of effective velocity through l and
                    # uncertainty using 2 sigma confidence of standard
                    # deviation
                    veff_avg = veff_arr.mean()
                    fl_err = veff_avg * self.optflow_err_rel_veff

                    # neglect uncertainties in the successfully constraint
                    # flow vectors along the pcs by initiating an zero
                    # array ...
                    veff_err_arr = np.ones(len(veff_arr)) * fl_err
                    # ... and set the histo errors for the indices of
                    # ill-constraint flow vectors on the pcs (see above)
                    veff_err_arr[indices] = verr

                    # Determine emission rate
                    phi, phi_err = self.det_emission_rate_kgs(cds, veff_arr, distarr, cd_err, veff_err_arr, disterr)
                    veff_err_avg = veff_err_arr.mean()

                    # Update results dictionary in place
                    self.update_results(
                        res, 'flow_hybrid', start_acq = img_time, phi = phi, phi_err = phi_err,
                        velo_eff = veff_avg, velo_eff_err = veff_err_avg)

                    # Update total emissions dictionary in place 
                    self.update_total_emissions(
                        total_emissions, 'flow_hybrid', line_include, phi = phi, phi_err = phi_err,
                        velo_eff = veff_avg, velo_eff_err = veff_err_avg)
                    
                    res['flow_hybrid']._frac_optflow_ok.append(1 - frac_bad)
                    res['flow_hybrid']._frac_optflow_ok_ica.append(ica_fac_ok)

                    
        # Sum all lines of equal times and make this a 'total' EmissionRates object. So have a total
        # for each flow type
        for mode in self.velo_modes:
            if self.velo_modes[mode]:
                self.results['total'][mode]._start_acq.append(img_time)
                self.results['total'][mode]._phi.append(np.nansum(total_emissions[mode]['phi']))
                self.results['total'][mode]._phi_err.append(
                    np.sqrt(np.nansum(np.power(total_emissions[mode]['phi_err'], 2))))
                self.results['total'][mode]._velo_eff.append(np.nanmean(total_emissions[mode]['veff']))
                self.results['total'][mode]._velo_eff_err.append(
                    np.sqrt(np.nansum(np.power(total_emissions[mode]['veff_err'], 2))))

        self.update_ICA_masses('total', img_time, ICA_mass_total)

        if plot:
            self.fig_series.update_plot()

        return self.results
    
    def update_ICA_masses(self, line_id, img_time, ICA_mass):
        """Append ICA mass result to results dictionary

        :param str line_id: ID of line ICA mass generated for
        :param datetime img_time: Timepoint for ICA mass
        :param float ICA_mass: Value of ICA mass
        """
        self.ICA_masses[line_id]["datetime"].append(img_time)
        self.ICA_masses[line_id]["value"].append(ICA_mass)

    @staticmethod
    def det_emission_rate_kgs(*args, **kwargs):
        """Convert emission rate from g/s to kg/s"""
        phi, phi_err = det_emission_rate(*args, **kwargs)

        return (phi/1000, phi_err/1000)

    def process_pair(self, img_path_A=None, img_path_B=None, plot=True, plot_bg=False, force_cal=False,
                     cross_corr=False, overwrite=False):
        """
        Processes full image pair when passed images

        :param img_path_A: str  path to on-band image
        :param img_path_B: str  path to corresponding off-band image
        :param plot: bool       defines whether the loaded images are plotted
        :param plot_bg: bool    defines whether the background models are plotted
        :param force_cal: bool  If True, calibration is performed after image load, and then calibration is applied -
                                Use case, if we are at the end of an image sequence and have not yet reached the
                                buffer size to perform a DOAS calibration
        :param cross_corr: bool If True, cross-correlation plume speed estimation is forced - if flow_glob in
                                velo_modes is True.
        :param overwrite:  bool If True, this process will overwrite the previousoptical depth image rather than making
                                a new one. This is just used if image registration is being changed.
        :return:
        """

        # Check to see if the images can be loaded 
        if img_path_A is not None:
            img_A = self.get_img(img_path_A, attempts=3)
        if img_path_B is not None:
            img_B = self.get_img(img_path_B, attempts=3)

        # Can pass None to this function for img paths, and then the current images will be processed
        if img_path_A is not None:
            self.prep_img(img_A, img_path_A, band='A', plot=plot)
        if img_path_B is not None:
            self.prep_img(img_B, img_path_B, band='B', plot=plot)

        # Update some initial times which we keep track of throughout
        # Set the cross-correlation time to the first image time, from here we can calculate how long has passed since
        # the start time.
        if self.first_image:
            self.cross_corr_last = self.img_A.meta['start_acq']
            self.doas_last_save = self.img_A.meta['start_acq']
            self.doas_last_fov_cal = self.img_A.meta['start_acq']
            self.dil_recal_last = self.img_A.meta['start_acq']

        # Generate optical depth image (and calibrate if available)
        # If not first image, and we have optical flow, then we will update the plot with opt flow, so to save
        # drawing too often and unnecessary processing, we don't plot the image here
        if plot:
            if (self.velo_modes['flow_raw'] or self.velo_modes['flow_histo'] or
                self.velo_modes['flow_hybrid']) and not self.first_image:
                plot_img = False
            else:
                plot_img = True
        else:
            plot_img = False
        self.generate_optical_depth(plot=plot_img, plot_bg=plot_bg, run_cal=force_cal, img_path_A=img_path_A,
                                    overwrite=overwrite)

        # Wind speed and subsequent flux calculation if we aren't in the first image of a sequence
        if not self.first_image:

            # Generate optical flow between img_tau_prev and img_tau
            if self.velo_modes['flow_raw'] or self.velo_modes['flow_histo'] or self.velo_modes['flow_hybrid']:
                self.generate_opt_flow(plot=plot)
                opt_flow = self.opt_flow
            else:
                opt_flow = None

            if self.velo_modes['flow_nadeau']:
                if self.auto_nadeau_line:
                    self.autogenerate_nadeau_line(self.img_tau, self.PCS_lines_all[self.auto_nadeau_pcs])
                elif self.nadeau_line is None:
                    self.generate_nadeau_line()
                nadeau_plumespeed, info_dict = self.generate_nadeau_plumespeed(self.img_tau_prev, self.img_tau,
                                                                               self.nadeau_line)
                if plot:
                    self.fig_nadeau.nadeau_line = self.nadeau_line
                    self.fig_nadeau.update_pcs_line(draw=False)
                    self.fig_nadeau.update_nad_line_plot(draw=False)
                    self.fig_nadeau.update_nadeau_lag(info_dict, draw=True)
                    self.fig_nadeau.update_results(nadeau_plumespeed, info_dict)
            else:
                nadeau_plumespeed = None

            # Calibrate image if we have a calibrated image
            if self.img_cal_prev is not None:
                self.calculate_emission_rate(self.img_cal_prev, opt_flow, nadeau_speed=nadeau_plumespeed, plot=plot)

            # Run cross-correlation if the time is right (we run this after calculate_emission_rate() because that
            # function can add this most recent data point to the cross-corr buffer)
            if self.velo_modes['flow_glob']:
                # If we get a type error it is because cross_corr_last is an integer, i.e. it has not been set before,
                # So we set it to the time of this image
                try:
                    time_gap = self.img_A.meta['start_acq'] - self.cross_corr_last
                except TypeError:
                    self.cross_corr_last = self.img_A.meta['start_acq']
                    time_gap = self.img_A.meta['start_acq'] - self.cross_corr_last
                time_gap = time_gap.total_seconds() / 60
                if cross_corr or time_gap >= self.cross_corr_recal:
                    self.generate_cross_corr(self.cross_corr_series['time'],
                                             self.cross_corr_series['young'],
                                             self.cross_corr_series['old'],
                                             plot=plot)
                    self.get_cross_corr_emissions_from_buff(plot = plot)



            # TODO all of processing if not the first image pair
            # TODO I need to add data for DOAS calibration if I have some

            # Add processing results to buffer (we only do this after the first image, since we need to add optical flow
            # too
            self.update_img_buff(self.img_tau_prev, self.img_A_prev.filename,
                                 self.img_B_prev.filename, opt_flow=opt_flow, nadeau_plumespeed=nadeau_plumespeed)

    def check_buffer_size(self):
        """
        Checks buffer size relative to DOAS FOV calibration time - if the buffer is too small the earliest data will be
        lost and no emission rate will be generated from it.
        :returns    True    If the buffer size is adequate for the size of the doas FOV recal time
                    False   If the buffer size is too small
        """
        # Find time between frames
        time_1 = self.get_img_time(self.img_list[0][0])
        time_2 = self.get_img_time(self.img_list[1][0])
        frame_gap = time_2 - time_1

        # Use time gap to work out how many minutes the buffer can hold (this is assuming the framerate is the same
        # throughout)
        img_buff_timespan = frame_gap * self.img_buff_size

        return img_buff_timespan >= datetime.timedelta(minutes = self.doas_fov_recal_mins)

    def get_emission_rate_from_buffer(self, after=None, overwrite=False):
        """
        Script to go back through buffer and retrieve emission rates
        :param datetime.datetime after:    Buffered images before or equal to this time will not be analysed
        :param bool overwrite:      If True, emission rates will be calculated even if the results object already has
                                    emission rate data for this time. Old emission rates will be overwritten
        :return:
        """
        print('Processing image buffer to retrieve emission rate')

        img_buff = self.img_buff

        if after is None:
            after = datetime.datetime(2000, 1, 1)

        # Define number of images to loop through (I can try to go to last image, and if it contains optical flow data
        # I will be able to process it too. Otherwise I can only process all but the final image, since I will need to
        # generate the optical flow)
        if self.idx_current < self.img_buff_size:
            num_buff = self.idx_current
        else:
            num_buff = self.img_buff_size

        for i in range(num_buff):
            buff_dict = img_buff[i]

            img_tau = buff_dict['img_tau']

            # If time of image is before or equal to "after", we ignore it
            # If the results object already has emission rates for this time, we skip it if overwrite=False
            img_time = img_tau.meta['start_acq']
            if img_time < after:
                continue
            if not overwrite:
                velo_modes = [mode for mode in self.velo_modes if self.velo_modes[mode]]
                lines = [line for line in self.PCS_lines_all if isinstance(line, LineOnImage)]
                try:
                    if img_time in self.results[lines[0].line_id][velo_modes[0]]._start_acq:
                        continue    # If img_time is in list then we have an emission rate and so don't process
                except AttributeError:
                    # If that results key doesn't exist then we don't have data for this line and so need to process
                    pass

            # Calibrate image if it hasn't already been
            if not img_tau.is_calibrated:
                img_cal = self.calibrate_image(img_tau, doas_update=False, calib_buff=True)

                # If the image hasn't already been calibrated we may want to save it if requested
                if self.save_dict['img_cal']['save']:
                    # Make saved directory folder if it doesn't already exist
                    if not os.path.exists(self.saved_img_dir):
                        os.mkdir(self.saved_img_dir)
                    save_so2_img_raw(self.saved_img_dir, img_cal, img_end='SO2_cal', ext=self.save_dict['img_cal']['ext'])
            else:
                img_cal = img_tau

            # If we want optical flow output but we don't have it saved we need to reanalyse
            if self.velo_modes['flow_raw'] or self.velo_modes['flow_histo'] or self.velo_modes['flow_hybrid']:
                if buff_dict['opt_flow'] is None:
                    # Try optical flow generation, if it failes because of an index error then the buffer has no
                    # more images and we can't process this image (we must then be at the final image)
                    try:
                        self.generate_opt_flow(img_tau=img_tau, img_tau_next=img_buff[i+1]['img_tau'])
                        flow = self.opt_flow
                    except IndexError:
                        continue
                else:
                    flow = buff_dict['opt_flow']
            else:
                flow=None

            # Calculate nadeau plumespeed if we don't have it already
            if self.velo_modes['flow_nadeau']:
                if buff_dict['nadeau_plumespeed'] is None:
                    if self.auto_nadeau_line:
                        self.autogenerate_nadeau_line(img_tau, self.PCS_lines_all[self.auto_nadeau_pcs])
                    elif self.nadeau_line is None:
                        self.generate_nadeau_line()
                    nadeau_plumespeed, info_dict = self.generate_nadeau_plumespeed(img_tau, img_buff[i+1]['img_tau'],
                                                                                   self.nadeau_line)
                else:
                    nadeau_plumespeed = buff_dict['nadeau_plumespeed']
            else:
                nadeau_plumespeed = None

            # Calculate emission rate - don't update plot, and then we will do that at the end, for speed
            results = self.calculate_emission_rate(img=img_cal, flow=flow, nadeau_speed=nadeau_plumespeed, plot=False)
        
        if not self.headless:
            self.fig_series.update_plot()

    def process_sequence(self):
        """Start _process_sequence in a thread, so that this can return after starting and the GUI doesn't lock up"""
        self.set_processing_directory(make_dir=True)

        # If a calibration has been preloaded then resave it
        if self.cal_type_int == 3:
            self.save_preloaded_cal()

        self.save_config_plus(self.processed_dir)
        self.apply_config()
        self.process_thread = threading.Thread(target=self._process_sequence, args=())
        self.process_thread.daemon = True
        self.process_thread.start()

    def save_preloaded_cal(self):
        """ Save the preloaded calibration series to a file """

        # DB 23-09-2024
        # I don't think is possible to have a situation where cal_type_int = 3 and
        # calibration_series is None, but just in case...
        if self.calibration_series is not None:
            self.write_calib_headerlines()
            self.calibration_series.to_csv(self.calibration_file_path, mode = "a")
        else:
            raise InvalidCalibration("Preloaded calibration is selected but no calibration has been loaded.")

    def _process_sequence(self, reset_plot = True):
        """
        Processes the current image directory
        Directory should therefore already have been processed using load_sequence()
        """
        # Check cross-correlation lines are defined if we have requested cross-correlation
        if self.velo_modes['flow_glob']:
            for key in self.cross_corr_lines:
                if not isinstance(self.cross_corr_lines[key], LineOnImage):
                    messagebox.showerror('Cross-correlation lines not defined',
                                         'Cross-correlation plume speed has been requested, but young and old ICA lines'
                                         'have not been defined. Please define the old and young cross-correlation lines'
                                         'in the Analysis Window, and then rerun processing.')
                    return

        # Check buffer size is suitable for DOAS FOV calibration time
        if not self.check_buffer_size():
            a = messagebox.askyesno('Buffer too small',
                                    'The defined buffer size is too small for the length of time set to determine DOAS '
                                    'FOV location. This may mean some of the earliest data in the sequence will not be '
                                    'processed. Buffer size can be increase in settings, or FOV calibration time may be'
                                    ' decreased. \n'
                                    'Do you wish to continue without editing the processing settings?')
            if not a:
                return


        with self.stop_q.mutex:
             self.stop_q.queue.clear()
        self.in_processing = True

        # Reset important parameters to ensure we start processing correctly
        self.reset_self(reset_plot=reset_plot)

        # Set plot iter for this period, get it from current setting for this attribute
        plot_iter = self.plot_iter
        cross_corr = False

        # Add images to queue to be displayed if the plot_iter requested
        self.img_list = self.get_img_list()

        # Perform calibration work
        if self.cal_type_int in [0, 2]:
            self.perform_cell_calibration_pyplis(plot=False)
        force_cal = False   # USed for forcing DOAS calibration on last image of sequence if we haven't calibrated at all yet

        # Fix FOV if we are using DOAS calibration
        if self.cal_type_int in [1,2]:
            if self.fix_fov:
                self.generate_doas_fov()

        time_proc = time.time()

        # Loop through img_list and process data
        save_last_val_only = False
        for i in range(len(self.img_list)):

            try:
                ans = self.stop_q.get(block=False)
                if ans == 1:
                    break
            except queue.Empty:
                pass

            # Always plot the final image and always force cross-correlation
            if i == len(self.img_list) - 1 and not self.headless:
                plot_iter = True
                cross_corr = True

            # If we have a short image list we need to force calibration on the last image
            # TODO I think I need to change doas_recal_num to doas_recal_time, so it's based on time rather than
            # TODO number of images - I can then check in the same way but just look at time differnce using:
            # TODO self.doas_last_save
            if i == len(self.img_list) - 1:
                if self.cal_type_int in [1, 2] and not self.got_doas_fov:
                    force_cal = True

            # Process image pair
            print('SO2 cam processor: Processing pair: {}'.format(self.img_list[i][0]))
            try:
                self.process_pair(self.img_dir + '/' + self.img_list[i][0],
                                  self.img_dir + '/' + self.img_list[i][1],
                                  plot=plot_iter, force_cal=force_cal, cross_corr=cross_corr)
            except FileNotFoundError:
                traceback.print_exc()
                continue

            # Save all images that have been requested
            self.save_imgs()

            # Once first image is processed we update the first_image bool
            if i == 0:
                self.first_image = False

            if self.results_ready():
                self.save_results(only_last_value=save_last_val_only)
                save_last_val_only = True

            # Increment current index, so that buffer is in the right place
            self.idx_current += 1

            # Wait for defined amount of time to allow plotting of data without freezing up
            # time.sleep(self.wait_time)

        proc_time = time.time() - time_proc
        print('Processing time: {:.1f}'.format(proc_time))
        print('Time per image: {:.2f}'.format(proc_time / len(self.img_list)))

        self.in_processing = False

    def results_ready(self):
        """Check if the different flow modes all have data available"""
        curr_results = self.results['0']
        res_ready = all([len(curr_results[key].start_acq) > 0 for key in curr_results if self.velo_modes[key]])

        return res_ready

    def stop_sequence_processing(self):
        """Stops processing if in sequence"""
        if self.in_processing:
            self.stop_q.put(1)

    def start_processing(self):
        """Public access thread starter for _processing"""
        self.process_thread = threading.Thread(target=self._processing, args=())
        self.process_thread.daemon = True
        self.process_thread.start()

    def _processing(self):
        """
        Main processing function for continuous processing
        """
        # Reset self
        if self.headless:
            plot = False
        else:
            plot = True

        self.reset_self(reset_plot=plot)

        # TODO I may need to think about whether I use this to look for images and perform load_sequence() - whihc also
        # TODO sets the processing directory with set_processing_directory(). Otherwise i need the watcher function
        # TODO to be checking for changes in directory and then controlling the current working directory of the object etc

        # Fix FOV if we are using DOAS calibration
        if self.cal_type_int in [1,2]:
            if self.fix_fov:
                self.generate_doas_fov()

        while True:
            # Get the next images in the list
            img_path_A, img_path_B = self.q.get(block=True)
            
            if img_path_A == self.STOP_FLAG:
                print('Stopping processing')
                return

            print('Processing pair: {}, {}'.format(img_path_A, img_path_B))

            # If we are in display only mode we don't perform processing, just load images and display them
            if self.display_only:
                for img_name in [img_path_A, img_path_B]:
                    self.load_img(img_name, plot=True)
                continue

            img_time = self.get_img_time(img_path_A)
            img_type = self.get_img_type(img_path_A)
            if img_type == self.cam_specs.file_type['meas']:
                
                # If this is not the first image and we've started a new day then we need to reset eveything
                if not self.first_image and self.img_A.meta['start_acq'].day != img_time.day:
                    print('New image comes from a different day. Finalising previous day of processing.')
                    self.reset_self()

                # On every first image we need to work out where the image file directory is,
                # create an output directory there, and then save the config metadata there
                if self.first_image:
                    img_dir = os.path.dirname(img_path_A)
                    self.set_processing_directory(img_dir, make_dir=True)
                    self.save_config_plus(self.processed_dir)
                    save_last_val_only = False

            # Process the pair
            try:
                self.process_pair(img_path_A, img_path_B, plot=self.plot_iter)
            except FileNotFoundError as e:
                print(e)
                print("Skipping pair")
                continue

            # Save all images that have been requested
            self.save_imgs()

            # # Attempt to get DOAS calibration point to add to list
            # # TODO DOAS results should now all be handled in the doas_worker and can be accessed with
            # #  self.doas_worker.results, so I think I don't need to do this handling here now?

            # TODO but I may need to add some kind of wait function, just in case the camera gets ahead of itself and
            # TODO we are processing images with contemporaneous DOAS - this may mean we miss the window to add
            # TODO the DOAS points to calibration plot?
            # try:
            #     doas_dict = self.q_doas.get()
            #     # If we have been passed a processed spectrum, we load it into the buffer
            #     if 'column_density' in doas_dict and 'time' in doas_dict:
            #         # self.update_doas_buff(doas_dict)      # Old version - now trying loading straight into DoasResults object (see line below)
            #         self.add_doas_results(doas_dict)
            #
            # except queue.Empty:
            #     pass

            # TODO After a certain amount of time we need to perform doas calibration (maybe once DOAS buff is full?
            # TODO start of day will be uncalibrated until this point


            if self.first_image:
                self.first_image = False

            if self.results_ready():
                self.save_results(only_last_value=save_last_val_only)
                save_last_val_only = True

            # Incremement current index so that buffer is in the right place
            self.idx_current += 1

    def start_watching(self, directory=None, recursive=True):
        """
        Setup directory watcher for images - note this is not for watching spectra - use DOASWorker for that
        Also starts a processing thread, so that the images which arrive can be processed
        """
        if self.watching:
            print('Already watching: {}'.format(self.transfer_dir))
            print('Please stop watcher before attempting to start new watch. '
                  'This isssue may be caused by having manual acquisitions running alongside continuous watching')
            return

        if self.cal_type_int == 3:
            raise InvalidCalibration("Preloaded calibration is invalid for real-time processing")

        if directory is not None:
            self.transfer_dir = directory

        if self.transfer_dir is not None:
            self.watcher = create_dir_watcher(self.transfer_dir, recursive, self.directory_watch_handler)
            self.watcher.start()
            self.watching = True
            print('Watching {} for new images'.format(self.transfer_dir[-30:]))
        else:
            print("No Directory to watch provided")
            return

        # Start processing thread from here
        self.start_processing()

    def stop_watching(self):
        """Stop directory watcher and end processing thread"""
        if self.watcher is not None and self.watching:
            self.watcher.stop()
            print('Stopped watching {} for new images'.format(self.transfer_dir[-30:]))
            self.watching = False

            # Stop processing thread when we stop watching the directory
            self.q.put([self.STOP_FLAG, None])
        else:
            print('No directory watcher to stop')

    def directory_watch_handler(self, pathname, t):
        """Controls the watching of a directory"""
        # Separate the filename and pathname
        directory, filename = os.path.split(pathname)
        file_info = filename.split('_')

        _, ext = os.path.splitext(pathname)
        if ext != self.cam_specs.file_ext:
            return

        # if SO2 is in image name we ignore it
        if 'SO2' in file_info:
            return

        # Check that there isn't a lock file blocking it
        pathname_lock = pathname.replace(ext, '.lock')
        while os.path.exists(pathname_lock):
            time.sleep(0.5)

        print('Directory Watcher cam: New file found {}'.format(pathname))

        # Extract file information
        time_key = file_info[self.cam_specs.file_date_loc]
        fltr = file_info[self.cam_specs.file_fltr_loc]
        file_type = file_info[self.cam_specs.file_type_loc]

        # If we are set for display only, we simply load the image, without passing it to the processing queue
        # And do the same for calibration image, clear sky images or dark image
        if self.display_only or any(x in file_type for x in [self.cam_specs.file_type['cal'],
                                                             self.cam_specs.file_type['dark'],
                                                             self.cam_specs.file_type['clear']]):
            self.load_img(pathname, plot=True)

        # Can make the processor force pair processing, so even if test images don't have the exact same timestamp they
        # can be processed simultaneously
        elif self.force_pair_processing:
            self.watched_pair[fltr] = pathname
            # If we have a pair we process it
            if not None in self.watched_pair.values():
                print('Putting pair into processing: {}'.format(self.watched_pair.values()))
                self.q.put(list(self.watched_pair.values()))

                self.watched_pair = {self.cam_specs.file_filterids['on']: None,
                                     self.cam_specs.file_filterids['off']: None}
                # Always reset pair processing after doing it once. Not certain if this is best, but it makes sure
                # we don't get stuck doing pair processing which might cause strange performance
                self.force_pair_processing = False
        else:
            # If file time doesn't exist yet we create a new key
            if time_key not in self.watched_imgs.keys():
                self.watched_imgs[time_key] = {fltr: pathname}

            # If the time key already exists, this must be the contemporaneous image from the other filter. So we gather the
            # image pair and pass them to the processing queue
            else:
                self.watched_imgs[time_key][fltr] = pathname
                img_list = [self.watched_imgs[time_key]['fltrA'], self.watched_imgs[time_key]['fltrB']]
                self.q.put(img_list)

                # We can now delete that key from the dictionary - so we don't slowly use up memory
                del self.watched_imgs[time_key]

    def save_processing_params(self):
        """Saves processing parameters in current processing directory"""
        # This is likely now redundant code

        # Cross correlation save
        if self.got_cross_corr:
            cross_corr_file = os.path.join(self.processed_dir, 'cross_corr_info.txt')
            with open(cross_corr_file, 'a') as f:
                for key in self.cross_corr_info:
                    f.write('{}={}\n'.format(key, self.cross_corr_info[key]))
                f.write('{}'.format(self.cross_corr_lines['young']))

    def generate_DOAS_FOV_info(self):

        pos_string = 'DOAS_FOV_pos [X Y]={} {}\n'.format(self.config["centre_pix_x"], self.config["centre_pix_y"])
        rad_string = 'DOAS_FOV_radius={}\n'.format(self.config["fov_rad"])
        
        if self.doas_recal:
            remove_string = 'DOAS_remove_data [minutes]={}\n'.format(self.remove_doas_mins)
        else:
            remove_string = 'DOAS_remove_data [minutes]=False\n'
        
        if self.doas_fov_recal:
            recal_string = 'DOAS_fov_recal [minutes]={}\n'.format(self.doas_fov_recal_mins)
        else:
            recal_string = 'DOAS_fov_recal [minutes]=False\n'

        return pos_string + rad_string + remove_string + recal_string

    def write_calib_headerlines(self):

        # Generate file path
        self.calibration_file_path = os.path.join(self.processed_dir, "full_calibration.csv")

        with open(self.calibration_file_path, "w") as file:
            fov_string = self.generate_DOAS_FOV_info()

            # Adding 1 to account for the header line itself
            file.write('headerlines={}\n'.format(fov_string.count("\n") + 1))
            file.write(fov_string)
        
        # Included to ensure file is closed properly before results are written
        time.sleep(0.2)

    def save_calibration(self, only_last_value):

        # Do this on first run
        if not only_last_value:

            self.write_calib_headerlines()

            # Generate column heading for tau and fit dfs
            coeff_headers = [f"coeff {i}" for i in range(self.polyorder_cal+1)]
            self.tau_header = ["timepoint", "optical depth (tau)", "col density (doas)", "col density (error)"]
            self.fit_header = ["timepoint"] + coeff_headers + ["MSE", "r-squared"]

            tau_df = pd.DataFrame(self.tau_vals, columns = self.tau_header)
            fit_df = pd.DataFrame(self.fit_data, columns = self.fit_header)
            header = True
        else:
            tau_df = pd.DataFrame(self.tau_vals[None, -1], columns = self.tau_header)
            fit_df = pd.DataFrame(self.fit_data[None, -1], columns = self.fit_header)
            header = False

        full_df = pd.merge_asof(tau_df, fit_df, "timepoint")
        full_df.to_csv(self.calibration_file_path, mode = "a", header=header)

    def record_fit_data(self):
        # Save fit statistics
        mse = np.mean(self.calib_pears.residual ** 2)
        r2 = 1 - (mse / np.var(self.calib_pears.cd_vec))

        fit_data = np.hstack((self.calib_pears.stop, np.flip(self.calib_pears.calib_coeffs), mse, r2))
        self.fit_data = np.append(self.fit_data, fit_data[np.newaxis, :], axis = 0)

    def start_watching_dir(self):

        if self.seq_info is not None:
            self.seq_info.update_img_dir_lab(self.transfer_dir, True)
        self.doas_worker.start_watching(self.transfer_dir)
        self.start_watching()

    def stop_watching_dir(self):
        
        if self.seq_info is not None:
            self.seq_info.update_img_dir_lab(self.img_dir)
        self.doas_worker.stop_watching()
        self.stop_watching()

    def save_results(self, only_last_value=False):
        save_emission_rates_as_txt(self.processed_dir, self.results, self.ICA_masses,
                                   only_last_value=only_last_value)
        
        # Calibration only produced when DOAS in calibration type and not needed for pre-loaded
        if self.cal_type_int in [1,2]:
            self.save_calibration(only_last_value=only_last_value)

    @staticmethod
    def get_args():
        parser = argparse.ArgumentParser(description="Process image sequence")
        parser.add_argument('-i', '--image_directory', type=str, help='Directory containing image sequence')
        parser.add_argument('-o', '--output_directory', type=str, help='Directory to save processed results and images')
        parser.add_argument('-c', '--config_path', type=str, help='Path to the YAML configfile')
        parser.add_argument('-d', '--doas_results', type=str ,help='Path to DOAS results CSV file')
        parser.add_argument('-w', '--watcher', action='store_true', help='Watch the image directory for new images')
        return parser.parse_args()
    
class ImageRegistration:
    """
    Image registration class for warping the off-band image to align with the on-band image
    """
    def __init__(self):
        self.method = None
        self.got_cv_transform = False  # Defines whether the transform matrix has been generated yet
        self.got_cp_transform = False

        self.warp_matrix_cv = False
        self.warp_mode = cv2.MOTION_EUCLIDEAN
        self.cv_opts = {'num_it': 500, 'term_eps': 1e-10}

        self.cp_tform = tf.SimilarityTransform()

    # ======================================================
    # OPENCV IMAGE REGISTRATION
    # ======================================================
    def cv_generate_warp_matrix(self, img_A, img_B):
        """Calculate the warp matrix 'warp_matrix_cv' in preparation for image registration"""
        img_A = np.array(img_A, dtype=np.float32)  # Converting image to a 32-bit float for processing (required by OpenCV)
        img_B = np.array(img_B, dtype=np.float32)  # Converting image to a 32-bit float for processing (required by OpenCV)

        # Define 2x3 or 3x3 matrices and initialize the matrix to identity
        if self.warp_mode == cv2.MOTION_HOMOGRAPHY:
            warp_matrix = np.eye(3, 3, dtype=np.float32)
        else:
            warp_matrix = np.eye(2, 3, dtype=np.float32)

        # Specify the number of iterations.
        number_of_iterations = self.cv_opts['num_it']

        # Specify the threshold of the increment
        # in the correlation coefficient between two iterations
        termination_eps = self.cv_opts['term_eps']

        # Define termination criteria
        criteria = (cv2.TERM_CRITERIA_EPS | cv2.TERM_CRITERIA_COUNT, number_of_iterations, termination_eps)

        # Run the ECC algorithm. The results are stored in warp_matrix.
        (cc, warp_matrix) = cv2.findTransformECC(img_A, img_B, warp_matrix, self.warp_mode, criteria)

        self.got_cv_transform = True
        self.warp_matrix_cv = warp_matrix

    def cv_warp_img(self, img, warp_matrix=None):
        """Register the image and return the aligned image"""
        if warp_matrix is not None:
            self.warp_matrix_cv = warp_matrix

        # Convert image to a 32-bit float for processing (required by OpenCV)
        img = np.array(img, dtype=np.float32)
        sz = img.shape

        if self.warp_mode == cv2.MOTION_HOMOGRAPHY:
            # Use warpPerspective for Homography
            img_warped = cv2.warpPerspective(img, self.warp_matrix_cv, (sz[1], sz[0]),
                                              flags=cv2.INTER_LINEAR + cv2.WARP_INVERSE_MAP)
        else:
            # Use warpAffine for Translation, Euclidean and Affine
            img_warped = cv2.warpAffine(img, self.warp_matrix_cv, (sz[1], sz[0]),
                                         flags=cv2.INTER_LINEAR + cv2.WARP_INVERSE_MAP)

        # Convert bakc to a unit16, to be in keeping with cp_warp_img return
        img_warped = np.uint16(img_warped)
        return img_warped

    # ============================================
    # CONTROL POINT REGISTRATION
    # ============================================
    def cp_tform_gen(self, coord_A, coord_B):
        """Generate CP image registration transform object"""
        self.cp_tform.estimate(coord_A, coord_B)
        self.got_cp_transform = True

    def cp_warp_img(self, img):
        """Perform CP image registration"""
        # Perform warp
        img_warped = tf.warp(img, self.cp_tform, output_shape=img.shape)

        # Scale image back - warp function can change the values in the image for some reason
        max_img = np.amax(img)
        img_warped *= max_img / np.amax(img_warped)
        img_warped = np.float32(img_warped)
        return img_warped

    def register_image(self, img_A, img_B, **kwargs):
        """
        Performs image registration based on the current method set
        :param img_A: np.ndarray        The reference image to be registered to (only used with CV registration)
        :param img_B: np.ndarray        The image to be registered
        :return: warped_B: np.ndarray   Registered image
        """

        if self.method is None:
            # No registration
            warped_B = img_B

        elif self.method.lower() == 'cv':
            if not self.got_cv_transform:
                # Generate transform
                self.cv_generate_warp_matrix(img_A, img_B)

            # Warp image
            warped_B = self.cv_warp_img(img_B)

        elif self.method.lower() == 'cp':
            if not self.got_cp_transform:       # TODO got_cp_transform should be set to false when reset CP button or save CP button is pressed in GUI
                # Get coordinates from kwargs - if they are not present we need to return as we can't perform transform
                cp_setts = [kwargs[key] for key in ['coord_A', 'coord_B'] if key in kwargs]

                # If we don't have a transform and aren't provided the correct values to create one, we return the
                # input image
                if len(cp_setts) != 2:
                    # print('coord_A and coord_B arguments are required to perform CP registration when transform is not already present')
                    warped_B = img_B
                # Else we generate the tform and warp the image
                else:
                    # Generate transform if we have more than one point for coordinates
                    self.cp_tform_gen(*cp_setts)
                    warped_B = self.cp_warp_img(img_B)
            # If we already have a cp transform we are happy with, we can warp the image straight away
            else:
                warped_B = self.cp_warp_img(img_B)

        # Remove NaNs by just setting these values to 0 (I don't think this is necessary - it doesn't stop the pyplis
        # NaN warning printing, as the nans are generated in pyplis itself with 0/0 in the image array
        # I could set nan to 1 and this should avoid the issue, but I'm not sure it's worth it
        warped_B = warped_B.astype(np.float64)
        warped_B[np.isnan(warped_B)] = np.finfo(float).eps
        warped_B[warped_B <= 0] = np.finfo(float).eps

        return warped_B

    def save_registration(self, pathname, method=None):
        """
        Saves the current image registration object to the file specified in pathname
        :param pathname:    str     Path to save object
        """
        if method is None:
            method = self.method

        if method is None:
            print('No registration object to save as there is currently no image registration applied')
            return

        elif method.lower() == 'cv':
            if not self.got_cv_transform:
                print('No CV object is available to save. Please run registration first')
                return
            pathname = pathname.split('.')[0] + '.npy'
            arr = np.array(self.warp_matrix_cv)
            with open(pathname, 'wb') as f:
                np.save(f, arr)

        elif method.lower() == 'cp':
            if not self.got_cp_transform:
                print('No Control Point object is available to save. Please run registration first')
                return
            pathname = pathname.split('.')[0] + '.pkl'
            with open(pathname, 'wb') as pickle_file:
                pickle.dump(self.cp_tform, pickle_file, pickle.HIGHEST_PROTOCOL)

        return pathname

    def load_registration(self, pathname, img_reg_frame=None, rerun=True):
        """
        Loads registration from path
        :param pathname:        str     Path to save object
        :param img_reg_frame:   ImageRegistrationFrame
                    Object which contains registration widgets - for editing checkbutton to correct value
        """
        file_ext = pathname.split('.')[-1]
        if file_ext == 'pkl':
            self.method = 'cp'
            with open(pathname, 'rb') as f:
                self.cp_tform = pickle.load(f)
            self.got_cp_transform = True
            reg_meth = 1
        elif file_ext == 'npy':
            self.method = 'cv'
            with open(pathname, 'rb') as f:
                self.warp_matrix_cv = np.load(f)
            self.got_cv_transform = True
            reg_meth = 2
        else:
            print('Unrecognised file type, cannot load registration')
            return
        
        try:
            img_reg_frame.reg_meth = reg_meth
            if rerun:
                img_reg_frame.pyplis_worker.load_sequence(img_dir=img_reg_frame.pyplis_worker.img_dir, plot_bg=False)
        except AttributeError:
            pass


# ## SCRIPT FUNCTION DEFINITIONS

def create_picam_new_filters(geom_info):
    # Picam camera specs (default)
    cam_specs = CameraSpecs()

    # Start with creating an empty Camera object
    cam = pyplis.setupclasses.Camera(**geom_info)

    # Specify the camera filter setup

    # Create on and off band filters. Obligatory parameters are "type" and
    # "acronym", "type" specifies the filter type ("on" or
    # "off"), "acronym" specifies how to identify this filter in the file
    # name. If "id" is unspecified it will be equal to "type". The parameter
    # "meas_type_acro" is only important if a measurement type (e.g. M -> meas,
    # C -> calib ...) is explicitely specified in the file name.
    # This is not the case for ECII camera but for the HD camera,
    # see specifications in file cam_info.txt for more info.

    on_band = pyplis.utils.Filter(id="on", type="on", acronym="fltrA",
                                  meas_type_acro="F01", center_wavelength=310)
    off_band = pyplis.utils.Filter(id='off', type="off", acronym="fltrB",
                                   center_wavelength=330)

    # put the two filter into a list and assign to the camera
    filters = [on_band, off_band]

    cam.default_filters = filters
    cam.prepare_filter_setup()


    # Similar to the filter setup, access info for dark and offset images needs
    # to be specified. The ECII typically records 4 different dark images, two
    # recorded at shortest exposure time -> offset signal predominant, one at
    # low and one at high read gain. The other two recorded at longest possible
    # exposure time -> dark current predominant, also at low and high read gain

    offset_low_gain = pyplis.utils.DarkOffsetInfo(id="offset0", type="offset",
                                                  acronym="D0L", read_gain=0)
    offset_high_gain = pyplis.utils.DarkOffsetInfo(id="offset1", type="offset",
                                                   acronym="D0H", read_gain=1)
    dark_low_gain = pyplis.utils.DarkOffsetInfo(id="dark0", type="dark",
                                                acronym="D1L", read_gain=0)
    dark_high_gain = pyplis.utils.DarkOffsetInfo(id="dark1", type="dark",
                                                 acronym="D1H", read_gain=1)

    # put the 4 dark info objects into a list and assign to the camera
    dark_info = [offset_low_gain, offset_high_gain,
                 dark_low_gain, dark_high_gain]

    cam.dark_info = dark_info

    # Now specify further information about the camera

    # camera ID (needs to be unique, i.e. not included in data base, call
    # pyplis.inout.get_all_valid_cam_ids() to check existing IDs)
    cam.cam_id = "picam-1"

    # image file type
    cam.file_type = "png"

    # File name delimiter for information extraction
    cam.delim = "_"

    # position of acquisition time (and date) string in file name after
    # splitting with delimiter
    cam.time_info_pos = 0

    # datetime string conversion of acq. time string in file name
    cam.time_info_str = "%Y-%m-%dT%H%M%S"

    # position of image filter type acronym in filename
    cam.filter_id_pos = 1

    # position of meas type info
    cam.meas_type_pos = 4

    # Define which dark correction type to use
    # 1: determine a dark image based on image exposure time using a dark img
    # (with long exposure -> dark current predominant) and a dark image with
    # shortest possible exposure (-> detector offset predominant). For more
    # info see function model_dark_image in processing.py module
    # 2: subtraction of a dark image recorded at same exposure time than the
    # actual image
    cam.darkcorr_opt = 2

    # If the file name also includes the exposure time, this can be specified
    # here:
    cam.texp_pos = 4  # the ECII does not...

    # the unit of the exposure time (choose from "s" or "ms")
    cam.texp_unit = "ms"

    # define the main filter of the camera (this is only important for cameras
    # which include, e.g. several on band filters.). The ID need to be one of
    # the filter IDs specified above
    cam.main_filter_id = "on"

    # camera focal length can be specified here (but does not need to be, in
    # case of the ECII cam, there is no "default" focal length, so this is left
    # empty)
    cam.focal_length = cam_specs.estimate_focal_length()

    # Detector geometry
    # Using PiCam binned values (binning 2592 x 1944 to 648 x 486)
    cam.pix_height = cam_specs.pix_size_x  # pixel height in m
    cam.pix_width = cam_specs.pix_size_y  # pixel width in m
    cam.pixnum_x = cam_specs.pix_num_x
    cam.pixnum_y = cam_specs.pix_num_y

    cam._init_access_substring_info()

    cam.io_opts = dict(USE_ALL_FILES=False,
                       SEPARATE_FILTERS=True,
                       INCLUDE_SUB_DIRS=True,
                       LINK_OFF_TO_ON=True)

    # Set the custom image import method
    cam.image_import_method = load_picam_png
    # That's it...
    return cam


def plot_pcs_profiles_4_tau_images(tau0, tau1, tau2, tau3, pcs_line):
    """Plot PCS profiles for all 4 methods."""
    BG_CORR_MODES = [0,    # 2D poly surface fit (without sky radiance image)
                     1,    # Scaling of sky radiance image
                     4,    # Scaling + linear gradient correction in x & y direction
                     6]    # Scaling + quadr. gradient correction in x & y direction

    fig, ax = plt.subplots(1, 1)
    tau_imgs = [tau0, tau1, tau2, tau3]

    for k in range(4):
        img = tau_imgs[k]
        profile = pcs_line.get_line_profile(img)
        ax.plot(profile, "-", label=r"Mode %d: $\phi=%.3f$"
                % (BG_CORR_MODES[k], np.mean(profile)))

    ax.grid()
    ax.set_ylabel(r"$\tau_{on}$", fontsize=20)
    ax.set_xlim([0, pcs_line.length()])
    ax.set_xticklabels([])
    ax.set_xlabel("PCS", fontsize=16)
    ax.legend(loc="best", fancybox=True, framealpha=0.5, fontsize=12)
    return fig


    

class UnrecognisedSourceError(BaseException):
    """Error raised for a source which cannot be found online"""
    pass<|MERGE_RESOLUTION|>--- conflicted
+++ resolved
@@ -26,11 +26,8 @@
 from pyplis.doascalib import DoasCalibData, DoasFOV
 from pyplis.exceptions import ImgMetaError
 
-<<<<<<< HEAD
+from pathlib import Path
 import argparse
-=======
-from pathlib import Path
->>>>>>> c51a11cb
 import pandas as pd
 from math import log10, floor
 import datetime
