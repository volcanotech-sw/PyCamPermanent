# -*- coding: utf-8 -*-

# PycamUV
"""Setup for pyplis usage, controlling filter initiation etc
Scripts are an edited version of the pyplis example scripts, adapted for use with the PiCam"""
from __future__ import (absolute_import, division)

from pycam.setupclasses import CameraSpecs, SpecSpecs
from pycam.utils import make_circular_mask_line, calc_dt, get_horizontal_plume_speed
from pycam.io_py import save_img, save_emission_rates_as_txt, save_so2_img, save_so2_img_raw, save_pcs_line, save_light_dil_line
from pycam.directory_watcher import create_dir_watcher
from pycam.img_import import load_picam_png

import pyplis
from pyplis import LineOnImage
# from pyplis.custom_image_import import load_picam_png
from pyplis.helpers import make_circular_mask
from pyplis.optimisation import PolySurfaceFit
from pyplis.plumespeed import OptflowFarneback, LocalPlumeProperties, find_signal_correlation
from pyplis.dilutioncorr import DilutionCorr, correct_img
from pyplis.fluxcalc import det_emission_rate, MOL_MASS_SO2, N_A, EmissionRates
from pyplis.doascalib import DoasCalibData, DoasFOV
from pyplis.exceptions import ImgMetaError
import pydoas

import pandas as pd
from math import log10, floor
import datetime
import time
from itertools import compress
import queue
import threading
import pickle
import copy
from tkinter import filedialog, messagebox
import tkinter as tk
import matplotlib.pyplot as plt
import numpy as np
import scipy
import os
import cv2
from skimage import transform as tf
import warnings
import traceback
from ruamel.yaml import YAML
warnings.simplefilter("ignore", UserWarning)
warnings.simplefilter("ignore", RuntimeWarning)

yaml = YAML()


class PyplisWorker:
    """
    Main pyplis worker class
    :param  config_Path:  string        Path to config file
    :param  cam_specs:  CameraSpecs     Object containing all details of the camera/images
    :param  spec_specs:  SpecSpecs      Object containing all details of the spectrometer/spectra
    """
    def __init__(self, config_path, cam_specs=CameraSpecs(), spec_specs=SpecSpecs()):
        self._conversion_factor = 2.663 * 1e-6     # Conversion for ppm.m into Kg m-2
        self.ppmm_conv = (self._conversion_factor * N_A * 1000) / (100**2 * MOL_MASS_SO2)  # Conversion for ppm.m to molecules cm-2

        self.q = queue.Queue()          # Queue object for images. Images are passed in a pair for fltrA and fltrB
        self.q_doas = queue.Queue()     # Queue where processed doas values are placed (dictionary containing al relevant data)

        self.cam_specs = cam_specs  #
        self.spec_specs = spec_specs

        self.wait_time = 0.2

        self.time_zone = 0  # Time zone for adjusting data times on load-in (relative to UTC)

        # Setup memory allocation for images (need to keep a large number for DOAS fov image search).
        self.img_buff_size = 200         # Buffer size for images (this number of images are held in memory)
        # New style, list of dictionaries for buffer. TODO Initiate with all required keys and memory, perhaps
        self.img_buff = {}
        self.cross_corr_buff = {}       # Buffer for holding data required for cross-correlation emission rate extraction
        self.reset_buff()               # This defines the image buffer
        self.save_opt_flow = False      # Whether to save optical flow to buffer
        # self.img_buff = np.zeros([self.cam_specs.pix_num_y, self.cam_specs.pix_num_x, self.img_buff_size],
        #                          dtype=np.float32)
        self.idx_current = -1    # Used to track what the current index is for saving to image buffer. The idx starts at -1 so will be 1 behind the real images loaded, this is because we only want to save to buffer once we have optical flow too
        self.doas_buff_size = 500
        self.column_densities = np.zeros(self.doas_buff_size, dtype=np.float32) # Column densities array
        self.std_errs = np.zeros(self.doas_buff_size, dtype=np.float32)         # Array of standard error on CDs
        self.cd_times = [None] * self.doas_buff_size                            # Times of column densities data points
        self.idx_current_doas = 0                                               # Current index for doas spectra

        # TODO Just test doas data -this can be removed once everything is complete
        test_doas_start = self.get_img_time('2018-03-26T144404')
        self.test_doas_times = [test_doas_start + datetime.timedelta(seconds=x) for x in range(0, 600, 6)]
        self.test_doas_cds = np.random.rand(len(self.test_doas_times)) * 1000
        self.test_doas_stds = np.random.rand(len(self.test_doas_times)) * 50

        # Pyplis object setup
        self.load_img_func = load_picam_png
        self.cam = create_picam_new_filters({})         # Generate pyplis-picam object
        self.meas = pyplis.setupclasses.MeasSetup()     # Pyplis MeasSetup object (instantiated empty)
        self.img_reg = ImageRegistration()              # Image registration object
        self.cell_calib = pyplis.cellcalib.CellCalibEngine(self.cam)
        self.bg_pycam = False       # BG pycam is a basic BG correction using a rectangle for I0,it is not part of the pyplis package of BG modes
        self.plume_bg_A = pyplis.plumebackground.PlumeBackgroundModel()
        self.plume_bg_B = pyplis.plumebackground.PlumeBackgroundModel()
        self.plume_bg_A.surface_fit_pyrlevel = 0
        self.plume_bg_B.surface_fit_pyrlevel = 0
        self.plume_bg_A.mode = 4      # Plume background mode - default (4) is linear in x and y
        self.plume_bg_B.mode = 4      # Plume background mode - default (4) is linear in x and y

        self.BG_CORR_MODES = [0,    # 2D poly surface fit (without sky radiance image)
                              1,    # Scaling of sky radiance image
                              2,
                              3,
                              4,    # Scaling + linear gradient correction in x & y direction
                              5,
                              6,    # Scaling + quadr. gradient correction in x & y direction
                              7,    # Pycam basic rectangle background correction
                              99]
        self.auto_param_bg = True   # Whether the line parameters for BG modelling are generated automatically
        self.ref_check_lower = 0
        self.ref_check_upper = 0    # Background check to ensure no gas is present in ref region
        self.ref_check_mode = True
        self.polyfit_2d_mask_thresh = 100
        self.PCS_lines = []         # PCS lines excluding the "old" xcorr line, which will not be included when summing lines
        self.PCS_lines_all = []     # All PCS lines
        self.cross_corr_lines = {'young': None,         # Young plume LineOnImage for cross-correlation
                                 'old': None}           # Old plume LineOnImage for cross-correlation
        self.cross_corr_series = {'time': [],           # datetime list
                                  'young': [],          # Young plume series list
                                  'old': [] }           # Old plume series list
        self.got_cross_corr = False
        self.max_nad_shift = 50                         # Maximum shift (%) for Nadeau cross-correlation (Anything above 50 is probably unrealistic - could cause unexpected results)
        self.auto_nadeau_line = False                   # Whether to automatically calculate Nadeau line position using user-defined gas source and maximum of ICA gas
        self.auto_nadeau_pcs = 0                        # Integer for PCS line to be used to generate Nadeau line
        self.nadeau_line = None                         # Pyplis LineOnImage parallel to plume direction for Nadeau cross-correlation plume speed
        self.nadeau_line_orientation = 0                # Orientation of Nadeau line
        self.nadeau_line_length = int(self.cam_specs.pix_num_y / 3) # Length of Nadeau line
        self.source_coords = [int(self.cam_specs.pix_num_x/2), int(self.cam_specs.pix_num_x/2)]  # Source coordinates for Nadeau line
        self.maxrad_doas = self.spec_specs.fov * 1.1    # Max radius used for doas FOV search (degrees)
        self.opt_flow = OptflowFarneback()
        self.opt_flow_sett_keys = [
            'pyr_scale', 'levels', 'winsize', 'iterations',         # Values which pertain directly to optical flow settings and are
            'poly_n', 'poly_sigma', 'min_length', 'min_count_frac', # passed straight to the pyplis optical flow object
            'hist_dir_gnum_max', 'hist_dir_binres',
            'hist_sigma_tol', 'use_roi', 'roi_abs'
        ]
        self.use_multi_gauss = True                     # Option for multigauss histogram analysis in optiflow
        # Velocity modes
        self.velo_modes = {"flow_glob": False,          # Cross-correlation
                           "flow_raw": False,           # Raw optical flow output
                           "flow_histo": True,          # Histogram analysis
                           "flow_hybrid": False,        # Hybrid histogram
                           "flow_nadeau": False}        # Nadeau cross-correlation technique
        self.cross_corr_recal = 10                      # Time (minutes) to rune cross-correlation analysis
        self.cross_corr_last = 0                        # Last time cross-correlation was run
        self.cross_corr_info = {}
        self.vel_glob = []                              # Global velocity (m/s)
        self.vel_glob_err = None                        # Global velocity error
        self.optflow_err_rel_veff = 0.15                # Empirically determined optical flow error (from pyplis)
        self.tau_thresh = 0.01                          # Threshold used for generating pixel mask
        self.min_cd = 0                                 # Minimum column density used in analysis
        self.use_light_dilution = True                  # If True, light dilution correction is used
        self.light_dil_lines = []                       # Lines for light dilution correction
        self.dil_recal_time = 0                         # Time in minutes before modelling light dilution coeffs
        self.dil_recal_last = 0                         # Datetime of last light dilution model run
        self.ambient_roi = [0, 0, 0, 0]                 # Ambient intensity ROI coordinates for light dilution
        self.I0_MIN = 0                                 # Minimum intensity for dilution fit
        self.ext_off = None                             # Extinction coefficient for off-band
        self.ext_on = None                              # Extinction coefficient for on-band
        self.got_light_dil = False                      # Flags whether we have light dilution for this sequence
        self.lightcorr_A = None                         # Light dilution corrected image
        self.lightcorr_B = None                         # Light dilution corrected image
        self.save_emission_rates = 60                   # Save emission rate time series every x minutes
        self.results = {}
        self.init_results()

        # Some pyplis tracking parameters
        self.ts, self.bg_mean, self.bg_std = [], [], []

        # Figure objects (objects are defined elsewhere in PyCam. They are not matplotlib Figure objects, although
        # they will contain matplotlib figure objects as attributes
        self.fig_A = None               # Figure displaying off-band raw image
        self.fig_B = None               # Figure displaying off-band raw image
        self.fig_tau = None             # Figure displaying absorbance image
        self.fig_series = None          # Figure displaying time-series
        self.fig_bg_A = None            # Figure displaying modelled background of on-band
        self.fig_bg_B = None            # Figure displaying modelled background of off-band
        self.fig_bg_ref = None          # Figure displaying ?
        self.fig_bg = None              # Object controlling plotting of background modelling figures
        self.fig_spec = None            # Figure displaying spectra
        self.fig_doas = None            # Figure displaying DOAS fit
        self.fig_doas_fov = None        # Figure for displaying DOAS FOV on correlation image
        self.fig_cross_corr = None      # Figure for displaying cross-correlation results
        self.fig_opt = None             # Figure for displaying optical flow
        self.fig_dilution = None        # Figure for displaying light dilution
        self.fig_cell_cal = None        # Figure for displaying cell calibration - CellCalibFrame obj
        self.seq_info = None            # Object displaying details of the current imaging directory

        # Calibration attributes
        self.doas_worker = None                 # DOASWorker object
        self.sens_mask = pyplis.Img(np.ones([self.cam_specs.pix_num_y, self.cam_specs.pix_num_x]))
        self.calib_pears = DoasCalibData(camera=self.cam, senscorr_mask=self.sens_mask)     # Pyplis object holding functions to plot results
        self.polyorder_cal = 1
        self.fov = DoasFOV(self.cam)
        self.centre_pix_x = None                  # X FOV of DOAS (from pyplis results)
        self.centre_pix_y = None                  # Y FOV of DOAS
        self.fov_rad = None             # DOAS FOV radius
        self.doas_filename = 'doas_fit_{}.fts'  # Filename to save DOAS calibration data
        self.doas_file_num = 1                  # File number for current filename of doas calib data
        self.doas_recal = True                  # If True the DOAS is recalibrated with AA every doas_recal_num images
        self.remove_doas_mins = 120
        self.min_doas_points = 15               # Minimum number of doas points before FOV calibration will be performed
        self.min_num_imgs = 15                  # Minimum number of images before FOV calibration will be performed
        self.doas_fov_recal = True              # If True DOAS FOV is recalibrated every doas_recal_num images
        self.doas_fov_recal_mins = 120
        self.doas_recal_num = 200               # Number of imgs before recalibration (should be smaller or the same as img_buff_size)
        self.max_doas_cam_dif = 5               # Difference (seconds) between camera and DOAS time - any difference larger than this and the data isn't added to the calibration
        self.fix_fov = False                    # If True, FOV calibration is not performed and current FOV is used
        self.had_fix_fov_cal = False            # If True, it means we have performed the first full calibration from fixed DOAS FOV (i.e. enough time has passed to have a dataset for a calibration)
        self.save_doas_cal = False              # If True, DOAS calibration is saved every remove_doas_mins minutes
        self.doas_last_save = datetime.datetime.now()
        self.doas_last_fov_cal = datetime.datetime.now()
        self.doas_cal_adjust_offset = False   # If True, only use gradient of tau-CD plot to calibrate optical depths. If false, the offset is used too (at times could be useful as someimes the background (clear sky) of an image has an optical depth offset (is very negative or positive)

        self.img_dir = None
        self.proc_name = 'Processed_{}'     # Directory name for processing
        self.processed_dir = None           # Full path for processing directory
        self.dark_dict = {'on': {},
                          'off': {}}        # Dictionary containing all retrieved dark images with their ss as the key
        self.dark_img_dir = None
        self.img_list = None
        self.num_img_pairs = 0          # Total number of plume pairs
        self.num_img_tot = 0            # Total number of plume images
        self.time_range = [None, None]  # Image sequence range of times
        self.first_image = True         # Flag for when in the first image of a sequence (wind speed can't be calculated)
        self._location = None           # String for location e.g. lascar
        self.source = None              # Pyplis object of location

        self.img_A = pyplis.image.Img(np.zeros([self.cam_specs.pix_num_y, self.cam_specs.pix_num_x]))
        self.img_A.meta['start_acq'] = datetime.datetime.now()
        self.img_B = copy.deepcopy(self.img_A)
        self.img_A_prev = copy.deepcopy(self.img_A)
        self.img_B_prev = copy.deepcopy(self.img_A)
        self.img_tau = copy.deepcopy(self.img_A)   # Apparent absorbance image (tau_A - tau_B), initiate as zeros
        self.img_tau_prev = copy.deepcopy(self.img_A)
        self.img_cal = None         # Calibrated image
        self.img_cal_prev = None
        self.test_img = copy.deepcopy(self.img_A)

        # Calibration attributes
        self.got_doas_fov = False
        self.got_cal_cell = False
        self._cell_cal_dir = None
        self._cal_series_path = None
        self.sens_mask_opts = [0,2]       # Use sensitivity mask when cal_type_int is set to one of the specified options, 0 = cell, 1 = doas, 2 = cell + doas
        self.use_sensitivity_mask = True  # If true, the sensitivty mask will be used to correct tau images
        self.cal_type_int = 1             # Calibration method: 0 = Cell, 1= DOAS, 2 = Cell and DOAS (cell used to adjust FOV sensitivity), 4 = preloaded coefficients
        self.cell_dict_A = {}
        self.cell_dict_B = {}
        self.cell_tau_dict = {}     # Dictionary holds optical depth images for each cell
        self.cell_masks = {}        # Masks for each cell to adjust for sensitivity changes over FOV
        self.sensitivity_mask = np.ones([self.cam_specs.pix_num_y, self.cam_specs.pix_num_x])  # Mask of lowest cell ppmm - one to use for correcting all tau images.
        self.sens_mask_ppmm = None  # Cell ppmm value for that used for generating sensitivity mask
        self.cal_crop = False       # Bool defining if calibration region is cropped
        self.cal_crop_region = None # Bool Array defining crop region for calibration
        self.cal_crop_line_mask = None  # Bool array of the line for crop region (used to find mean of area to set everything outside to that value
        self.cal_crop_rad = 1
        self.crop_sens_mask = False     # Whether cal crop region is used to crop the sensitivity mask
        self.cell_cal_vals = np.zeros(2)
        self.cell_err = 0.1         # Cell CD error (fractional). Currently just assumed to be 10%, typical manufacturer error
        self.cell_fit = None        # The cal scalar will be [0] of this array
        self.cell_pol = None
        self.use_cell_bg = False    # If true, the bg image for bg modelling is automatically set from the cell calibration directory. Otherwise the defined path to bg imag is used

        # Load background image if we are provided with one
        self.bg_A = np.zeros([self.cam_specs.pix_num_y, self.cam_specs.pix_num_x])
        self.vign_A = np.ones([self.cam_specs.pix_num_y, self.cam_specs.pix_num_x])
        self.vigncorr_A = np.zeros([self.cam_specs.pix_num_y, self.cam_specs.pix_num_x])
        self.bg_A_path = None
        self.bg_A_path_old = None       # Old path to vign image - used if ones mask is used
        self.use_vign_corr = True

        # Load background image if we are provided with one
        self.bg_B = np.zeros([self.cam_specs.pix_num_y, self.cam_specs.pix_num_x])
        self.vign_B = np.ones([self.cam_specs.pix_num_y, self.cam_specs.pix_num_x])
        self.vigncorr_B = np.zeros([self.cam_specs.pix_num_y, self.cam_specs.pix_num_x])
        self.bg_B_path = None
        self.bg_A_path_old = None

        self.save_dict = {'img_aa': {'save': False, 'ext': '.npy'},         # Apparent absorption image
                          'img_cal': {'save': False, 'ext': '.npy'},        # Calibrated SO2 image
                          'img_SO2': {'save': False, 'compression': 0},     # Arbitrary SO2 png image
                          'fig_SO2': {'save': False, 'units': 'ppmm'}       # matplotlib SO2 image [units are ppmm or tau]
                          }
        self.save_freq = [0, 30]     # Frequency of saving data

        self.img_A_q = queue.Queue()      # Queue for placing images once loaded, so they can be accessed by the GUI
        self.img_B_q = queue.Queue()      # Queue for placing images once loaded, so they can be accessed by the GUI
        self.stop_q = queue.Queue()

        self.plot_iter = True   # Bool defining if plotting iteratively is active. If it is, all images are passed to qs

        self.display_only = False   # If True, images are just sent to GUI to be displayed when they arrive on machine - no processing is performed
        self.process_thread = None  # Placeholder for threading object
        self.in_processing = False
        self.watching = False       # Bool defining if the object is currently watching a directory
        self.watching_dir = None    # Directory that is currently being watched
        self.watcher = None         # Directory watcher object
        self.watched_imgs = dict()  # Dictionary containing new files added to directory - keys are times of images
        self.watched_pair = {self.cam_specs.file_filterids['on']: None,         #For use with force_pair_processing
                             self.cam_specs.file_filterids['off']: None}
        self.force_pair_processing = False  # If True, 2 filter images are processed whether or not their time is the same
        self.STOP_FLAG = 'end'      # Flag for stopping processing queue
        self.save_date_fmt = '%Y-%m-%dT%H%M%S'

        self.fit_data = np.empty(shape = (0, 3 + self.polyorder_cal + 1))
        self.tau_vals = []

        self.geom_dict = {}

        self.config = {}
        self.raw_configs = {}
        self.load_config(config_path, "default")
        self.apply_config()

    def load_config(self, file_path, conf_name):
        """load in a yml config file and place the contents in config attribute"""
        with open(file_path, "r") as file:
            self.raw_configs[conf_name] = yaml.load(file)

        self.config.update(self.raw_configs[conf_name])

    def apply_config(self, subset = None):
        """take items in config dict and set them as attributes in pyplis_worker"""
        if subset is not None:
            [setattr(self, key, value) for key, value in self.config.items() if key in subset]
        else: 
            [setattr(self, key, value) for key, value in self.config.items()]
            
    def save_all_pcs(self, path):
        """Save all the currently loaded/drawn pcs lines to files and update config"""
        pcs_lines = []
        for line_n, line in enumerate(self.PCS_lines_all):
            if line is not None:
                filename = "pcs_line_{}.txt".format(line_n+1)
                filepath = os.path.join(path, filename)
                save_pcs_line(line, filepath)
                pcs_lines.append(filepath)
        
        self.config["pcs_lines"] = pcs_lines

    def save_all_dil(self, path):
        dil_lines = []
        for line_n, line in enumerate(self.fig_dilution.lines_pyplis):
            if line is not None:
                filename = "dil_line_{}.txt".format(line_n+1)
                filepath = os.path.join(path, filename)
                save_light_dil_line(line, filepath)
                dil_lines.append(filepath)

        self.config["dil_lines"] = dil_lines

    def save_img_reg(self, save_dir):
        """Save a copy of the currently used image registratioon"""
        file_path = os.path.join(save_dir, "image_reg")
        file_path = self.img_reg.save_registration(file_path)
        self.config["img_registration"] = file_path

    def load_cam_geom(self, filepath):
        with open(filepath, 'r') as f:
            for line in f:
                # Ignore first line
                if line[0] == '#':
                    continue

                # Extract key-value pair, remove the newline character from the value, then recast
                key, value = line.split('=')
                value = value.replace('\n', '')
                if key == 'volcano':
                    self.volcano = value
                elif key == 'altitude':
                    self.geom_dict[key] = int(value)
                else:
                    self.geom_dict[key] = float(value)


    def save_cam_geom(self, filepath):
        """Save a copy of the currently loaded cam geom"""

        # If the file isn't specified then use a default name
        if filepath.find(".txt") == -1:
            filepath = os.path.join(filepath, "cam_geom.txt")
        
        # Open file object and write all attributes to it
        with open(filepath, 'w') as f:
            f.write('# Geometry setup file\n')
            f.write('volcano={}\n'.format(self.location))
            for key, value in self.geom_dict.items():
                f.write('{}={}\n'.format(key, value))

        self.config["default_cam_geom"] = filepath

    def save_doas_params(self):

        # names in doas/ifit do not always correspond to names in config file,
        # so dict below provides translation.
        # Keys are names in config file, Values are doas_worker attribute names
        doas_params = {
            "spec_dir": "spec_dir",
            "dark_spec_dir": "dark_dir",
            "ILS_path": "ils_path",
            "use_light_dilution_spec": "corr_light_dilution",
            "grid_max_ppmm": "grid_max_ppmm",
            "grid_increment_ppmm": "grid_increment_ppmm",
            "spec_recal_time": "recal_ld_mins",
            "LDF": "LDF"
        }
        
        current_params = {key: getattr(self.doas_worker, value)
                          for key, value in doas_params.items()}
        self.config.update(current_params)

    def save_config_plus(self, file_path, file_name = None):
        """Save extra data associated with config file along with config"""
        self.save_all_pcs(file_path)
        self.save_all_dil(file_path)
        self.save_img_reg(file_path)
        self.save_cam_geom(file_path)
        self.save_doas_params()
        if file_name is None:
            self.save_config(file_path)
        else:
            self.save_config(file_path, file_name)

    def save_config(self, file_path, file_name = "process_config.yml", subset=None):
        """Save the contents of the config attribute to a yml file"""

        # Allows partial update of the specified config file (useful for updating defaults) 
        if subset is None:
            self.raw_configs["default"].update(self.config)
        else:
            vals = {key: self.config[key] for key in subset if key in self.config.keys()}
            self.raw_configs["default"].update(vals)

        full_path = os.path.join(file_path, file_name)

        with open(full_path, "w") as file:
            yaml.dump(self.raw_configs["default"], file)

    @property
    def location(self):
        return self._location

    @location.setter
    def location(self, value):
        self._location = value.lower()      # Make all lower case for ease of handling

        # Get currently existing source ids
        ids = pyplis.inout.get_source_ids()

        # Make all ids lower case
        ids_lower = [f.lower() for f in ids]

        # If the ID is not in the list, we get it from online
        if self.location not in ids_lower:
            source = pyplis.inout.get_source_info_online(self.location)

            # If download was successful the returned dictionary will have contain a name for the source
            if self.location in source.keys():
                pyplis.inout.save_default_source(source[self.location])
            else:
                raise UnrecognisedSourceError

            # Set location id by extracting the name from the oredered dictionary
            location_id = source[self.location]['name']

        else:
            # If the id already exists we extract the id using the lower case id list
            location_id = ids[ids_lower.index(self.location)]

        # Load the source
        self.source = pyplis.setupclasses.Source(location_id)

    @property
    def cell_cal_dir(self):
        return self._cell_cal_dir

    @cell_cal_dir.setter
    def cell_cal_dir(self, value):
        """When the cell calibration directory is changed we automatically load it in and process the data"""
        self._cell_cal_dir = value
        self.perform_cell_calibration_pyplis(plot=True)

    @property
    def cal_series_path(self):
        return self._cal_series_path

    @cal_series_path.setter
    def cal_series_path(self, value):
        self._cal_series_path = value
        # This checks against the value in the config dict as there is no guarantee
        # that the attribute will be updated before reaching this setter.
        if self.config["cal_type_int"] == 3:
            self.load_cal_series(self._cal_series_path)

    @property
    def flow_glob(self):
        return self.velo_modes['flow_glob']

    @flow_glob.setter
    def flow_glob(self, value):
        self.velo_modes['flow_glob'] = value

    @property
    def flow_raw(self):
        return self.velo_modes['flow_raw']

    @flow_raw.setter
    def flow_raw(self, value):
        self.velo_modes['flow_raw'] = value

    @property
    def flow_histo(self):
        return self.velo_modes['flow_histo']

    @flow_histo.setter
    def flow_histo(self, value):
        self.velo_modes['flow_histo'] = value

    @property
    def flow_hybrid(self):
        return self.velo_modes['flow_hybrid']

    @flow_hybrid.setter
    def flow_hybrid(self, value):
        self.velo_modes['flow_hybrid'] = value

    @property
    def flow_nadeau(self):
        return self.velo_modes['flow_nadeau']

    @flow_nadeau.setter
    def flow_nadeau(self, value):
        self.velo_modes['flow_nadeau'] = value

    @property
    def save_img_aa(self):
        return self.save_dict['img_aa']['save']

    @save_img_aa.setter
    def save_img_aa(self, value):
        self.save_dict['img_aa']['save'] = value

    @property
    def type_img_aa(self):
        return self.save_dict['img_aa']['ext']

    @type_img_aa.setter
    def type_img_aa(self, value):
        self.save_dict['img_aa']['ext'] = value
    
    @property
    def save_img_cal(self):
        return self.save_dict['img_cal']['save']

    @save_img_cal.setter
    def save_img_cal(self, value):
        self.save_dict['img_cal']['save'] = value

    @property
    def type_img_cal(self):
        return self.save_dict['img_cal']['ext']

    @type_img_cal.setter
    def type_img_cal(self, value):
        self.save_dict['img_cal']['ext'] = value

    @property
    def save_img_so2(self):
        return self.save_dict['img_SO2']['save']

    @save_img_so2.setter
    def save_img_so2(self, value):
        self.save_dict['img_SO2']['save'] = value

    @property
    def save_fig_so2(self):
        return self.save_dict['fig_SO2']['save']

    @save_fig_so2.setter
    def save_fig_so2(self, value):
        self.save_dict['fig_SO2']['save'] = value

    @property
    def type_fig_so2(self):
        return self.save_dict['fig_SO2']['units']

    @type_fig_so2.setter
    def type_fig_so2(self, value):
        self.save_dict['fig_SO2']['units'] = value

    @property
    def png_compression(self):
        return self.save_dict['img_SO2']['compression']

    @png_compression.setter
    def png_compression(self, value):
        self.save_dict['img_SO2']['compression'] = value

    @property
    def bg_mode(self):
        if self.bg_pycam:
            return 7
        else:
            return self.plume_bg_A.mode

    @bg_mode.setter
    def bg_mode(self, value):
        if value == 7:
            self.bg_pycam = True
        else:
            self.plume_bg_A.mode = value
            self.plume_bg_B.mode = value
            self.bg_pycam = False

    @property
    def cal_type_int(self):
        return self._cal_type_int

    @cal_type_int.setter
    def cal_type_int(self, value):
        self._cal_type_int = value
        self.use_sensitivity_mask = value in self.sens_mask_opts
        if (value != 3) and hasattr(self, 'calibration_series'):
            delattr(self, 'calibration_series')

    @property
    def nadeau_line_orientation(self):
        """
        Orientation of Nadeau line
        """
        return self._nadeau_line_orientation

    @nadeau_line_orientation.setter
    def nadeau_line_orientation(self, value):

        # Should wrap values between 0 and 359
        if value < 0:
            value += (360 * abs(value//360))
        elif value >= 360:
            value -= (360 * abs(value//360))

        self._nadeau_line_orientation = value

    def update_cam_geom(self, geom_info):
        """Updates camera geometry info by creating a new object and updating MeasSetup object

        Parameters
        ----------
        geom_info: dict
            Dictionary containing geometry info for pyplis"""
        self.cam = create_picam_new_filters(geom_info)

    def measurement_setup(self, img_dir=None, start=None, stop=None, location=None, wind_info=None):
        """Creates pyplis MeasSetup object"""
        # Check the camera is correctly setup
        if not isinstance(self.cam, pyplis.setupclasses.Camera):
            print('Pyplis camera object not correctly setup, cannot create MeasSetup object')
            return

        if img_dir is not None:
            self.img_dir = img_dir

        if location is not None and location != self.location:
            self.location = location

        # Setup measurement object
        self.meas = pyplis.setupclasses.MeasSetup(self.img_dir, start, stop, camera=self.cam,
                                                  source=self.source, wind_info=wind_info)

        # Compute all distance images and associated parameter (done here so it will be set correctly every time
        # the measurement geometry is changed)
        self.compute_plume_dists()

    def show_geom(self):
        """Wrapper for pyplis plotting of measurement geometry"""
        self.geom_fig = self.meas.meas_geometry.draw_map_2d()
        self.geom_fig.fig.show()

    def get_img_time(self, filename, adj_time_zone=True):
        """
        Gets time from filename and converts it to datetime object
        :param filename:
        :param adj_time_zone: bool      If true, the file time is adjusted for the timezone
        :return img_time:
        """
        # Make sure filename only contains file and not larger pathname
        filename = filename.split('\\')[-1].split('/')[-1]

        # Extract time string from filename
        time_str = filename.split('_')[self.cam_specs.file_date_loc]

        # Turn time string into datetime object
        img_time = datetime.datetime.strptime(time_str, self.cam_specs.file_datestr)

        # Adjust for timezone if requested
        if adj_time_zone:
            img_time = img_time - datetime.timedelta(hours=self.time_zone)

        return img_time

    def get_img_type(self, filename):
        """
        Gets image type from filename
        :param filename:
        :return img_time:
        """
        # Make sure filename only contains file and not larger pathname, and remove extension
        filename = filename.split('\\')[-1].split('/')[-1].split('.')[0]

        # Extract time string from filename
        type_str = filename.split('_')[self.cam_specs.file_type_loc]

        return type_str

    def get_img_list(self):
        """
        Gets image list and splits it into image pairs (on/off), it flags if there are missing pairs
        :returns img_list: list
        """
        # Create full list of images
        full_list = [f for f in os.listdir(self.img_dir)
                     if self.cam_specs.file_type['meas'] in f and self.cam_specs.file_ext in f]

        self.num_img_tot = len(full_list)

        # Get A and B image lists (sort img_list_A as it will be the one we loop through, so needs to be in time order)
        img_list_A = [f for f in full_list if self.cam_specs.file_filterids['on'] in f]
        img_list_A.sort()
        img_list_B = [f for f in full_list if self.cam_specs.file_filterids['off'] in f]

        no_contemp = 0
        img_list = []

        # Loop through images in img_list_A and find contemporaneous img_B if it exists
        for img_A in img_list_A:
            timestr_A = img_A.split('_')[self.cam_specs.file_date_loc]
            img_B = [f for f in img_list_B if timestr_A in f]

            # If no contemporaneous image was found we flag it
            if len(img_B) == 0:
                no_contemp += 1
                continue
            elif len(img_B) > 1:
                warnings.warn('Multiple contemporaenous images found for {} in image directory {}\n'
                              'Selecting the first image as the pair'.format(img_A, self.img_dir))

            # Append the image pair to img_list, if we have a pair
            img_list.append([img_A, img_B[0]])

        if no_contemp > 0:
            warnings.warn('Image sequence has {} incomplete pairs\n'
                          'These images will not be used for processing.'.format(no_contemp))

        self.num_img_pairs = len(img_list)
        self.time_range = [self.get_img_time(img_list[0][0]), self.get_img_time(img_list[-1][0])]

        return img_list

    def reset_buff(self):
        """
        Resets image buffer and cross correlation buffer
        :return:
        """
        self.img_buff = [{'directory': '',
                          'file_A': '',
                          'file_B': '',
                          'time': datetime.datetime.now() + datetime.timedelta(hours=72),   # Make sure time is always a time object, as we need to compare this to other time objects. So just set this way in the future
                          'img_tau': pyplis.Img(np.zeros([self.cam_specs.pix_num_y,
                                                          self.cam_specs.pix_num_x], dtype=np.float32)),
                          'opt_flow': None,  # OptFlowFarneback object. Only saved if self.save_opt_flow = True
                          'nadeau_plumespeed': None
                          }
                         for x in range(self.img_buff_size)]

        # Reset cross-correlation buffer
        self.reset_cross_corr_buff()

    def reset_cross_corr_buff(self):
        """
        Resets cross correlation buffer
        :return:
        """
        # Update cross-correlation buffer
        self.cross_corr_buff = {}
        try:
            for line in self.PCS_lines_all:
                self.cross_corr_buff[line.line_id] = {'time': list(),
                                                      'cds': list(),
                                                      'cd_err': list(),
                                                      'distarr': list(),
                                                      'disterr': list()}
        except AttributeError:  # First time this is run it will not have PCS_lines_all instantiated, so just catch here
            pass

    def reset_self(self, reset_plot=True):
        """
        Resets aspects of self to ensure we start processing in the correct manner
        :return:
        """
        self.reset_buff()
        self.idx_current = -1       # Used to track what the current index is for saving to image buffer (buffer is only added to after first processing so we start at -1)
        self.idx_current_doas = 0   # Used for tracking current index of doas points
        self.first_image = True
        self.img_cal = None         # Reset calibration image as we no longer have one
        self.img_cal_prev = None
        self.got_doas_fov = False
        self.had_fix_fov_cal = False
        self.got_cal_cell = False
        self.got_light_dil = False
        self.dil_recal_last = 0
        self.vel_glob = []
        self.vel_glob_err = None
        self.cross_corr_last = 0
        self.cross_corr_series = {'time': [],  # datetime list
                                  'young': [],  # Young plume series list
                                  'old': []}  # Old plume series list
        self.got_cross_corr = False
        self.nadeau_line = None
        self.doas_file_num = 1
        self.doas_last_save = datetime.datetime.now()
        self.doas_last_fov_cal = datetime.datetime.now()
        self.tau_vals = []

        if self.fix_fov:
            self.generate_doas_fov()

        # Some pyplis tracking parameters
        self.ts, self.bg_mean, self.bg_std = [], [], []

        # Initiate results
        self.init_results()

        if reset_plot:
            # Reset time series figure
            self.fig_series.update_plot()

    def init_results(self):
        """Initiates results dictionary"""
        # Emission rate dictionary
        self.results = {}
        for line in self.PCS_lines_all:
            if line is not None:
                line_id = line.line_id
                self.add_line_to_results(line_id)

        # Add EmissionRates objects for the total emission rates (sum of all lines)
        self.results['total'] = {}
        for mode in self.velo_modes:
            self.results['total'][mode] = EmissionRates('total', mode)

    def add_line_to_results(self, line_id):
        """
        Adds a line to the results dictionary
        :param line_id: str     ID of LineOnImage object
        """
        self.results[line_id] = {}
        for mode in self.velo_modes:
            self.results[line_id][mode] = EmissionRates(line_id, mode)
            if mode == 'flow_histo':
                self.results[line_id][mode]._flow_orient = []
                self.results[line_id][mode]._flow_orient_upper = []
                self.results[line_id][mode]._flow_orient_lower = []

    def set_processing_directory(self, img_dir=None, make_dir=False):
        """
        Sets processing directory
        :param img_dir:     str     If not None then this path is used, otherwise self.img_dir is used as root
        :return:
        """
        if img_dir is not None:
            if not os.path.exists(img_dir):
                raise ValueError('Directory does not exist, cannot setup processing directory')
        else:
            img_dir = self.img_dir

        # Make output dir with time (when processed as opposed to when captured) suffix to minimise risk of overwriting
        process_time = datetime.datetime.now().strftime(self.save_date_fmt)
        # Save this as an attribute so we only have to generate it once
        self.processed_dir = os.path.join(img_dir, self.proc_name.format(process_time))
        self.saved_img_dir = os.path.join(self.processed_dir, 'saved_images')
        if make_dir:
            os.makedirs(self.saved_img_dir, exist_ok = True)

    def load_sequence(self, img_dir=None, plot=True, plot_bg=True):
        """
        Loads image sequence which is defined by the user
        :param init_dir:
        :return:
        """
        if img_dir is None:
            img_dir = filedialog.askdirectory(title='Select image sequence directory', initialdir=self.img_dir)

        if len(img_dir) > 0 and os.path.exists(img_dir):
            self.config["img_dir"] = img_dir
            self.apply_config(subset="img_dir")
        else:
            return

        # Update first_image flag
        self.first_image = True

        # Reset buffers as we have a new sequence
        self.reset_self()

        # Update image list
        self.img_list = self.get_img_list()

        # Set-up processing directory
        self.set_processing_directory()

        # Update frame containing details of image directory
        self.seq_info.update_variables()

        # Display first images of sequence
        if len(self.img_list) > 0:
            self.process_pair(self.img_dir + '\\' + self.img_list[0][0],
                              self.img_dir + '\\' + self.img_list[0][1],
                              plot=plot, plot_bg=plot_bg)

            if len(self.img_list) > 1:
                # Load second image too so that we have optical flow output generated
                self.idx_current += 1
                self.first_image = False
                self.process_pair(self.img_dir + '\\' + self.img_list[1][0],
                                  self.img_dir + '\\' + self.img_list[1][1],
                                  plot=plot, plot_bg=plot_bg)

    def next_image(self):
        """Move to loading in next image of a sequence (used when stepping through a sequence for display purposes)"""
        # TODO because this doesn't update everything properly, clicking vignette correction corrects the wrong image.
        # TODO Maybe we need to do full processing of the image if we step to the next image?

        self.idx_current += 1
        try:
            # First check if the buffer already contains this image
            if self.img_list[self.idx_current+1][0] == self.img_buff[self.idx_current+1]['file_A']:
                img_A = self.img_buff[self.idx_current+1]['file_A']
                img_B = self.img_buff[self.idx_current+1]['file_B']
                img_tau = self.img_buff[self.idx_current+1]['img_tau']
                opt_flow = self.img_buff[self.idx_current+1]['opt_flow']

                # Going to previous image, so we get data from buffer
                for img_name in [img_A, img_B]:
                    self.load_img(self.img_dir + '\\' + img_name, plot=True, temporary=True)
                self.fig_tau.update_plot(img_tau)
                # TODO plot optical flow image
                if opt_flow is not None:
                    pass

            # If we don't already have this image loaded in then we process it
            else:
                # Process images too
                self.process_pair(self.img_dir + '\\' + self.img_list[self.idx_current+1][0],
                                  self.img_dir + '\\' + self.img_list[self.idx_current+1][1])
        except IndexError:
            self.idx_current -= 1

    def previous_image(self):
        """Move to loading in next image of a sequence (used when stepping through a sequence for display purposes)"""
        try:
            # If we don't have any earlier images we just return
            img_A = self.img_buff[self.idx_current]['file_A']
            img_B = self.img_buff[self.idx_current]['file_B']
            img_tau = self.img_buff[self.idx_current]['img_tau']
            opt_flow = self.img_buff[self.idx_current]['opt_flow']

            # Going to previous image, so we get data from buffer
            for img_name in [img_A, img_B]:
                self.load_img(self.img_dir + '\\' + img_name, plot=True, temporary=True)
            self.fig_tau.update_plot(img_tau)
            # TODO plot image
            if opt_flow is not None:
                pass

            self.idx_current -= 1
        except IndexError:
            pass

    def load_BG_img(self, bg_path, band='A', ones=False):
        """Loads in background file

        :param bg_path: Path to background sky image
        :param band: Defines whether image is for on or off band (A or B)
        :param ones:  bool  If True, dark image is not subtracted as this image is simply an array of ones"""
        if not os.path.exists(bg_path):
            raise ValueError('File path specified for background image does not exist: {}'.format(bg_path))
        if band not in ['A', 'B']:
            raise ValueError('Unrecognised band for background image: {}. Must be either A or B.'.format(band))

        # Create image object
        img = pyplis.image.Img(bg_path, self.load_img_func)

        if not ones:
            # Dark subtraction - first extract ss then hunt for dark image
            ss = str(int(img.texp * 10 ** 6))
            dark_img = self.find_dark_img(self.dark_img_dir, ss, band=band)[0]

            if dark_img is not None:
                img.subtract_dark_image(dark_img)
                img.img[img.img <= 0] = np.finfo(float).eps
            else:
                warnings.warn('No dark image provided for background image.\n '
                              'Background image has not been corrected for dark current.')

        # Set variables
        setattr(self, 'bg_{}'.format(band), img)
        self.generate_vign_mask(img.img, band)
        if not ones:
            self.config['bg_{}_path'.format(band)] = bg_path

    def save_imgs(self):
        """
        Saves current set of images depending on if they are requested to be saved from save_dict
        :return:
        """
        # Make saved directory folder if it doesn't already exist
        if not os.path.exists(self.saved_img_dir):
            os.mkdir(self.saved_img_dir)

        # Save AA image
        if self.save_dict['img_aa']['save']:
            if isinstance(self.img_tau, pyplis.Img):
                save_so2_img_raw(self.saved_img_dir, self.img_tau, img_end='SO2_aa', ext=self.save_dict['img_aa']['ext'])

        # Save calibrated image
        if self.save_dict['img_cal']['save']:
            if isinstance(self.img_cal, pyplis.Img):
                save_so2_img_raw(self.saved_img_dir, self.img_cal, img_end='SO2_cal', ext=self.save_dict['img_cal']['ext'])

        # Save arbitrary SO2 image (for visual representation only, since it is not calibrated)
        if self.save_dict['img_SO2']['save']:
            max_val = self.fig_tau.img_disp.get_clim()[-1]
            if self.fig_tau.disp_cal:
                if isinstance(self.img_cal, pyplis.Img):
                    save_so2_img(self.saved_img_dir, self.img_cal, compression=self.save_dict['img_SO2']['compression'],
                                 max_val=max_val)
            else:
                if isinstance(self.img_tau, pyplis.Img):
                    save_so2_img(self.saved_img_dir, self.img_tau, compression=self.save_dict['img_SO2']['compression'],
                                 max_val=max_val)
<<<<<<< HEAD
                    
=======

        # Save matplotlib SO2 image
        if self.save_dict['fig_SO2']['save']:
            # If ppmm is requested we need to check if we have a calibration then set plot if needed
            if self.save_dict['fig_SO2']['units'] == 'ppmm':
                if isinstance(self.img_cal, pyplis.Img):
                    if not self.fig_tau.disp_cal:
                        self.fig_tau.disp_cal = 1
                        self.fig_tau.update_plot(self.img_tau, self.img_cal)
                else:
                    return
            # If tau is selected we need to set plot if it's in the wrong units
            elif self.save_dict['fig_SO2']['units'] == 'tau':
                if self.fig_tau.disp_cal:
                    self.fig_tau.disp_cal = 0
                    self.fig_tau.update_plot(self.img_tau, self.img_cal)
            else:
                print('Warning! Unrecognised units, SO2 figure not saved!')
            self.fig_tau.save_figure(img_time=self.img_tau.meta['start_acq'],
                                     savedir=self.saved_img_dir)

>>>>>>> dd7cfac7
    def load_img(self, img_path, band=None, plot=True, temporary=False):
        """
        Loads in new image and dark corrects if a dark file is provided

        :param img_path: str    Path to image
        :param band: str    If band is not provided, it will be found from the pathname
        :param plot: bool   If true, the image is added to the img_q so that it will be displayed in the gui
        :param temporary   bool     If True, the previous image isn't set to the last image - this is just to be used
                                    if going backwards through data, loading it in - we don't want to reset previous
                                    image as we aren't doing a full processing of the new data and don't want to mess
                                    up the current state
        """
        # Get new image
        img = self.get_img(img_path)

        self.prep_img(img, img_path, band, plot, temporary)


    def get_img(self, img_path, attempts = 1):
        
        while attempts > 0:
            # Try and load the image
            img = pyplis.image.Img(img_path, self.load_img_func)

            # If successful then leave the loop
            if img.img is not None:
                break
            
            # Otherwise wait half a second and decrease the number of attempts left
            time.sleep(0.1)
            attempts -= 1
        else:
            # This will run once the number of repeats is 0
            raise FileNotFoundError(f"Image from {img_path} could not be loaded. Skipping pair.")

        img.filename = img_path.split('\\')[-1].split('/')[-1]
        img.pathname = img_path
        
        return img
    
    def prep_img(self, img, img_path, band=None, plot=True, temporary=False):
        # Extract band if it isn't already provided
        if band is None:
            band = [f for f in img_path.split('_') if 'fltr' in f][0].replace('fltr', '')

        # Set previous image from current img
        if not temporary:
            setattr(self, 'img_{}_prev'.format(band), getattr(self, 'img_{}'.format(band)))

         # Dark subtraction - first extract ss then hunt for dark image
        try:
            ss = str(int(img.texp * 10 ** 6))
            dark_img = self.find_dark_img(self.dark_img_dir, ss, band=band)[0]
        except ImgMetaError:
            dark_img = None

        if dark_img is not None:
            img.subtract_dark_image(dark_img)
            img.img[img.img <= 0] = np.finfo(float).eps     # Set zeros and less to smallest value
        else:
            warnings.warn('No dark image found, image has been loaded without dark subtraction.'
                          'Note: Image will still be flagged as dark-corrected so processing can proceed.')
            img.subtract_dark_image(0)  # Just subtract 0. This ensures the image is flagged as dark-corr

        # Set object attribute to the loaded pyplis image
        # (must be done prior to image registration as the function uses object attribute self.img_B)
        setattr(self, 'img_{}'.format(band), img)

        # Warp image using current setup if it is B
        if band == 'B':
            self.register_image()

        # Add to plot queue if requested
        if plot:
            print('Updating plot {}'.format(band))
            getattr(self, 'fig_{}'.format(band)).update_plot(img_path)

    def find_dark_img(self, img_dir, ss, band='on'):
        """
        Searches for suitable dark image in designated directory. First it filters the images for the correct filter,
        then searches for an image with the same shutter speed defined
        :param: ss  int,str     Shutter speed value to hunt for. Can be either int or str
        :returns: dark_img      Coadded dark image for this shutter speed
        :returns: dark_paths    List of strings representing paths to all dark images used to generate dark_img
        """
        # If band is given in terms of A/B we convert to on/off
        if band == 'A':
            band = 'on'
        elif band == 'B':
            band = 'off'

        # Round ss to 2 significant figures
        ss_rounded = round(int(ss), -int(floor(log10(abs(int(ss))))) + 1)

        # Fast dictionary look up for preloaded dark images (using rounded ss value)
        if str(ss_rounded) in self.dark_dict[band].keys():
            dark_img = self.dark_dict[band][str(ss_rounded)]
            return dark_img, None

        # List all dark images in directory
        dark_list = [f for f in os.listdir(img_dir)
                     if self.cam_specs.file_type['dark'] in f and self.cam_specs.file_ext in f
                     and self.cam_specs.file_filterids[band] in f]

        # Extract ss from each image and round to 2 significant figures
        ss_str = self.cam_specs.file_ss.replace('{}', '')
        ss_images = [int(f.split('_')[self.cam_specs.file_ss_loc].replace(ss_str, '')) for f in dark_list]
        ss_rounded_list = [round(f, -int(floor(log10(abs(f)))) + 1) for f in ss_images]

        ss_idx = [i for i, x in enumerate(ss_rounded_list) if x == ss_rounded]
        ss_images = [dark_list[i] for i in ss_idx]

        if len(ss_images) < 1:
            # messagebox.showerror('No dark images found', 'No dark images at a shutter speed of {} '
            #                                              'were found in the directory {}'.format(ss, img_dir))
            return None, None

        # If we have images, we loop through them to create a coadded image
        dark_full = np.zeros([self.cam_specs.pix_num_y, self.cam_specs.pix_num_x, len(ss_images)])
        for i, ss_image in enumerate(ss_images):
            # Load image. Coadd.
            dark_full[:, :, i], meta = load_picam_png(os.path.join(img_dir, ss_image))

        # Coadd images to creat single image
        dark_img = np.mean(dark_full, axis=2)

        # Update lookup dictionary for fast retrieval of dark image later
        self.dark_dict[band][str(ss_rounded)] = dark_img

        # Generate dark list of images as second return value in case this is wanted
        dark_paths = [os.path.join(img_dir, f) for f in ss_images]

        return dark_img, dark_paths

    def register_image(self, **kwargs):
        """
        Registers B image to A by passing them to the ImageRegistration object
        kwargs: settings to be passed to image registartion object
        :return:
        """
        self.img_B.img_warped = self.img_reg.register_image(self.img_A.img, self.img_B.img, **kwargs)

    def update_img_buff(self, img_tau, file_A, file_B, opt_flow=None, nadeau_plumespeed=None):
        """
        Updates the image buffer and file time buffer
        :param img_tau:     np.array        n x m image matrix of tau image
        :param filname:     str             on- or off-band filename for image used to generate img_tau
        """
        # ----------------------------------------
        # New dictionary style of buffering
        # ----------------------------------------
        # Convert img_tau to pyplis image if necessary
        if not isinstance(img_tau, pyplis.Img):
            img_tau = pyplis.Img(img_tau)

        # Opt flow must be none if we are not flagging to save opt flow
        if not self.save_opt_flow:
            opt_flow = None

        # Add all values to the buffer
        new_dict = {'directory': self.img_dir,
                    'file_A': file_A,
                    'file_B': file_B,
                    'time': copy.deepcopy(self.get_img_time(file_A)),
                    'img_tau': copy.deepcopy(img_tau),
                    'opt_flow': copy.deepcopy(opt_flow),
                    'nadeau_plumespeed': nadeau_plumespeed
                    }

        # If we haven't exceeded buffer size then we simply add new data to buffer
        if self.idx_current < self.img_buff_size:
            self.img_buff[self.idx_current] = new_dict

        # If we are beyond the buffer size we need to shift all images down one and add the new image to the end
        # The oldest image is therefore lost from the buffer
        else:
            self.img_buff[:-1] = self.img_buff[1:]
            self.img_buff[-1] = new_dict
        # --------------------------------------------

    def generate_vign_mask(self, img, band):
        """
        Generates vign mask and updates self.vign_X from the imag and for the specified band X
        :param img:     np.array    Clear-sky image to be converted to vign_mask
        :param band:    str         Band
        :return:
        """
        if band.lower() == 'on':
            band = 'A'
        elif band.lower() == 'off':
            band = 'B'

        setattr(self, 'vign_{}'.format(band), img / np.amax(img))

    def perform_cell_calibration_pyplis(self, plot=True, load_dat=True):
        # TODO COMPLETE MERGE OF THIS AND THE OTHER CALIBRATION FUNCTION
        # TODO There is definitely duplicated processing done in the other script, which probably slows this one down
        """
        Performs cell calibration with pyplis object
        :param load_dat:    bool
            If True, the data is loaded afresh. Otherwise we are assuming we already have the necessary data and are
            just re-running, perhaps with a crop in place.
        """
        filter_ids = {'A': 'on',        # Definition of filter ids. I use A/B pyplis uses on/off
                      'B': 'off'}

        if load_dat:
            # Create updated cell calib engine (includes current cam geometry - may not be necessary)
            self.cell_calib = pyplis.cellcalib.CellCalibEngine(self.cam)

            # Run first calibration, with saving the dark_corr images set to True
            # This will also generate the cell optical depth image needed for plotting in Cell GUI frame
            self.perform_cell_calibration(plot=False, save_corr=True)

            # Try again, if we fail then the calibration directory doesn't contain valid images, so we exit
            # Get all dark corrected images in sequence
            img_list_full = [x for x in os.listdir(self.cell_cal_dir) if
                             self.cam_specs.file_type['dark_corr'] + self.cam_specs.file_ext in x]

            if len(img_list_full) == 0:
                print('Calibration directory: {} \n'
                      ' is lacking necessary files to perform calibration. '
                      'Please use a different directory or move images to this directory'.format(self.cell_cal_dir))
                return

            # Clear sky.
            clear_list_A = [x for x in img_list_full
                            if self.cam_specs.file_filterids['on'] in x and self.cam_specs.file_type['clear'] in x]
            clear_list_B = [x for x in img_list_full
                            if self.cam_specs.file_filterids['off'] in x and self.cam_specs.file_type['clear'] in x]
            bg_on_paths = [os.path.join(self.cell_cal_dir, f) for f in clear_list_A]
            bg_off_paths = [os.path.join(self.cell_cal_dir, f) for f in clear_list_B]

            # Set pyplis background images
            self.cell_calib.set_bg_images(img_paths=bg_on_paths, filter_id="on")
            self.cell_calib.set_bg_images(img_paths=bg_off_paths, filter_id="off")

            # -------------------------------
            # READ IN CALIBRATION CELL IMAGES
            # -------------------------------
            # Calibration file listssky
            cal_list_A = [x for x in img_list_full
                          if self.cam_specs.file_filterids['on'] in x and self.cam_specs.file_type['cal'] in x]
            cal_list_B = [x for x in img_list_full
                          if self.cam_specs.file_filterids['off'] in x and self.cam_specs.file_type['cal'] in x]
            num_cal_A = len(cal_list_A)
            num_cal_B = len(cal_list_B)

            if num_cal_A == 0 or num_cal_B == 0:
                print('Calibration directory does not contain expected image. Aborting calibration load!')
                return

            cell_vals_A = [
                x.split('.')[0].split('_')[self.cam_specs.file_type_loc].replace(self.cam_specs.file_type['cal'], '')
                for x in cal_list_A]
            cell_vals_B = [
                x.split('.')[0].split('_')[self.cam_specs.file_type_loc].replace(self.cam_specs.file_type['cal'], '')
                for x in cal_list_B]
            cell_vals = list(set(cell_vals_A))

            # Ensure that we only calibrate with cells which have both on and off band images. So first we determine values
            # which are in one list but not the other, removing them from cell_vals
            cell_vals_B = list(set(cell_vals_B))
            missing_vals = np.setdiff1d(cell_vals, cell_vals_B, assume_unique=True)
            for val in missing_vals:
                try:
                    cell_vals.remove(val)
                except ValueError:
                    pass
                print('Cell {}ppmm is not present in both on- and off-band images, so is not being processed.')

            # Loop through ppmm values and assign cells to pyplis object

            for ppmm in cell_vals:
                # Set id for this cell (based on its filename)
                cal_id = ppmm + self.cam_specs.file_type['cal']

                # Convert ppmm to molecules/cm-2 (pyplis likes this unit)
                # Pyplis doesn't like 0 cell CD so if we are using the 0 cell we just make it have a very small value
                if int(ppmm) == 0:
                    ppmm = np.finfo(float).eps
                cd_val = float(ppmm) * self.ppmm_conv

                for band in ['A', 'B']:
                    # Make list for specific calibration cell
                    cell_list = [x for x in locals()['cal_list_{}'.format(band)] if cal_id in x]
                    full_paths = [os.path.join(self.cell_cal_dir, f) for f in cell_list]

                    with warnings.catch_warnings():
                        warnings.simplefilter('ignore')
                        self.cell_calib.set_cell_images(img_paths=full_paths, cell_gas_cd=cd_val,
                                                        cell_id=cal_id, filter_id=filter_ids[band])

        # Perform calibration - with cropping if requested
        if self.cal_crop:
            pos_x_abs = self.cam_specs.pix_num_x / 2
            pos_y_abs = self.cam_specs.pix_num_y / 2
            radius_abs = self.cal_crop_rad
        else:
            pos_x_abs = None
            pos_y_abs = None
            # If no crop we just make the radius as large as possible
            radius_abs = max(self.cam_specs.pix_num_x, self.cam_specs.pix_num_y)

        self.cell_calib.prepare_calib_data(pos_x_abs=pos_x_abs, pos_y_abs=pos_y_abs, radius_abs=radius_abs,
                                           on_id=filter_ids['A'], off_id=filter_ids['B'], darkcorr=False)

        try:
            slope, offs = self.cell_calib.calib_data['aa'].calib_coeffs
            print('Calibration parameters AA: {}, {}'.format(slope, offs))
            slope, offs = self.cell_calib.calib_data['on'].calib_coeffs
            print('Calibration parameters on-band: {}, {}'.format(slope, offs))
            slope, offs = self.cell_calib.calib_data['off'].calib_coeffs
            print('Calibration parameters off-band: {}, {}'.format(slope, offs))
        except TypeError:
            messagebox.showerror('Calibration failed', 'Calibration failed.'
                                                       'This is probably related to NaNs in the tau vector. '
                                                       'It may be that dark correction is creating 0s in the data which'
                                                       ' result in NaNs through division.')
            return

        # Update cell column density error in each cell
        for key in self.cell_calib.calib_data:
            for i in range(len(self.cell_calib.calib_data[key].cd_vec_err)):
                self.cell_calib.calib_data[key].cd_vec_err[i] = self.cell_calib.calib_data[key].cd_vec[i] * \
                                                                self.cell_err

        # Flag that we now have a cell calibration
        self.got_cal_cell = True

        # Generate mask - if calibrating with just cell we use centre of image, otherwise we use
        # DOAS FOV for normalisation region. We use the second lowest calibration cell for this - don't want to stray
        # into non-linearity but don't want a 0 cell
        cell_vals_float = self.cell_cal_vals[:, 0].copy()
        cell_vals_float.sort()
        self.sens_mask_ppmm = str(int(cell_vals_float[2]))
        # TODO I'm not sure why but the pyplis implementation of get_sensitivity_corr_mask produces some interesting
        # TODO results. My hack of that function looks like it gives a more reasonable result at the moment (with
        # TODO villarica data)
        # TODO I have checked this with pacaya data too, and my implementation seems better, perhaps because I can use
        # TODO pyr_lvl 2, I think that is better than 1 used by pyplis. Also I only use one tau image, pyplis uses the
        # TODO whole stack. I'm not sure how it implements this but I'm pretty sure this is leading to strange results
        if self.cal_type_int in [1, 2] and self.got_doas_fov:
            # mask = self.cell_calib.get_sensitivity_corr_mask(calib_id='aa',
            #                                                  pos_x_abs=self.centre_pix_x, pos_y_abs=self.centre_pix_y,
            #                                                  radius_abs=self.fov_rad, surface_fit_pyrlevel=1)
            mask = self.generate_sensitivity_mask(self.cell_tau_dict[self.sens_mask_ppmm],
                                                  pos_x=self.centre_pix_x, pos_y=self.centre_pix_y,
                                                  radius=self.fov_rad, pyr_lvl=2)
        else:
            # mask = self.cell_calib.get_sensitivity_corr_mask(calib_id='aa', radius_abs=3, surface_fit_pyrlevel=1)
            mask = self.generate_sensitivity_mask(self.cell_tau_dict[self.sens_mask_ppmm], radius=3, pyr_lvl=2)
        self.sensitivity_mask = mask.img

        # Plot if requested
        if plot and self.fig_cell_cal is not None:
            self.fig_cell_cal.update_plot()

    def perform_cell_calibration(self, plot=True, save_corr=True):
        """
        Loads in cell calibration images and performs the calibration so that it is ready if needed
        :param plot:        bool    States whether the results are plotted
        :param save_corr:   bool    If True, dark corrected images are saved as new PNGs
        :return:
        """
        # Create updated cell calib engine (includes current cam geometry - may not be necessary)
        self.cell_calib = pyplis.cellcalib.CellCalibEngine(self.cam)

        img_list_full = [x for x in os.listdir(self.cell_cal_dir) if self.cam_specs.file_ext in x]

        # Clear sky. We use file_ext too to avoid using any dark_corr images which are created/saved by this function
        clear_list_A = [x for x in img_list_full
                        if self.cam_specs.file_filterids['on'] in x and
                        self.cam_specs.file_type['clear'] + self.cam_specs.file_ext in x]
        clear_list_B = [x for x in img_list_full
                        if self.cam_specs.file_filterids['off'] in x and
                        self.cam_specs.file_type['clear'] + self.cam_specs.file_ext in x]
        clear_list_A.sort()
        clear_list_B.sort()
        num_clear_A = len(clear_list_A)
        num_clear_B = len(clear_list_B)
        img_array_clear_A = np.zeros((self.cam_specs.pix_num_y, self.cam_specs.pix_num_x, num_clear_A), dtype=np.float32)
        img_array_clear_B = np.zeros((self.cam_specs.pix_num_y, self.cam_specs.pix_num_x, num_clear_B), dtype=np.float32)

        if num_clear_A == 0 or num_clear_B == 0:
            print('No clear images present. Ensure the calibration directory contains clear images for both filters')
            return

        # Loop through clear images and load them into buffer
        for i in range(num_clear_A):
            img_array_clear_A[:, :, i], meta = load_picam_png(os.path.join(self.cell_cal_dir, clear_list_A[i]))

            # Find associated dark image by extracting shutter speed, then subtract this image
            ss = meta['texp'] / self.cam_specs.file_ss_units
            img_array_clear_A[:, :, i] -= self.find_dark_img(self.cell_cal_dir, ss=ss, band='A')[0]

            # Scale image to 1 second exposure (so that we can deal with images of different shutter speeds
            img_array_clear_A[:, :, i] *= (1 / meta['texp'])

        # Coadd images to create single clear image A
        img_clear_A = np.mean(img_array_clear_A, axis=2)    #  Co-added final clear image

        # As above but with off-band images
        for i in range(num_clear_B):
            img_array_clear_B[:, :, i], meta = load_picam_png(os.path.join(self.cell_cal_dir, clear_list_B[i]))

            # Find associated dark image by extracting shutter speed, then subtract this image
            ss = meta['texp'] / self.cam_specs.file_ss_units
            img_array_clear_B[:, :, i] -= self.find_dark_img(self.cell_cal_dir, ss=ss, band='B')[0]

            # Scale image to 1 second exposure (so that we can deal with images of different shutter speeds
            img_array_clear_B[:, :, i] *= (1 / meta['texp'])

        # Coadd images to create single clear image B
        img_clear_B = np.mean(img_array_clear_B, axis=2)  # Co-added final clear image

        # If requested, we update bg images/masks to those from calibration, rather than explicitly defined bg images
        if self.use_cell_bg:
            self.generate_vign_mask(img_clear_A, 'A')
            self.generate_vign_mask(img_clear_B, 'B')
            self.bg_A = pyplis.image.Img(img_clear_A)
            self.bg_B = pyplis.image.Img(img_clear_B)
            self.bg_A_path = 'Coadded. ...{}'.format(self.cell_cal_dir[-8])
            self.bg_B_path = 'Coadded. ...{}'.format(self.cell_cal_dir[-8])

        # -------------------------------
        # READ IN CALIBRATION CELL IMAGES
        # -------------------------------
        # Calibration file listssky
        cal_list_A = [x for x in img_list_full
                      if self.cam_specs.file_filterids['on'] in x and
                      self.cam_specs.file_type['cal'] + self.cam_specs.file_ext in x]
        cal_list_B = [x for x in img_list_full
                      if self.cam_specs.file_filterids['off'] in x and
                      self.cam_specs.file_type['cal'] + self.cam_specs.file_ext in x]
        cal_list_A.sort()
        cal_list_B.sort()
        num_cal_A = len(cal_list_A)
        num_cal_B = len(cal_list_B)

        if num_cal_A == 0 or num_cal_B == 0:
            print('Calibration directory does not contain expected image. Aborting calibration load!')
            return

        cell_vals_A = [x.split('.')[0].split('_')[self.cam_specs.file_type_loc].replace(self.cam_specs.file_type['cal'], '')
                       for x in cal_list_A]
        cell_vals_B = [x.split('.')[0].split('_')[self.cam_specs.file_type_loc].replace(self.cam_specs.file_type['cal'], '')
                       for x in cal_list_B]
        cell_vals = list(set(cell_vals_A))

        # Ensure that we only calibrate with cells which have both on and off band images. So first we determine values
        # which are in one list but not the other, removing them from cell_vals
        cell_vals_B = list(set(cell_vals_B))
        missing_vals = np.setdiff1d(cell_vals, cell_vals_B, assume_unique=True)
        for val in missing_vals:
            try:
                cell_vals.remove(val)
            except ValueError:
                pass
            print('Cell {}ppmm is not present in both on- and off-band images, so is not being processed.')

        # Reset cell image dictionary as we are loading a new folder (don't want old cells/values in there)
        self.cell_dict_A = {}
        self.cell_dict_B = {}

        for ppmm in cell_vals:
            # Set id for this cell (based on its filename)
            cal_id = '_' + ppmm + self.cam_specs.file_type['cal']

            for band in ['A', 'B']:
                # Make list for specific calibration cell
                cell_list = [x for x in locals()['cal_list_{}'.format(band)] if cal_id in x]
                num_img = len(cell_list)

                # Create empty array
                cell_array = np.zeros((self.cam_specs.pix_num_y, self.cam_specs.pix_num_x, num_img),
                                       dtype=np.float32)

                for i in range(num_img):
                    cell_array[:, :, i], meta = load_picam_png(os.path.join(self.cell_cal_dir, cell_list[i]))

                    # Find associated dark image by extracting shutter speed, then subtract this image
                    ss = meta['texp'] / self.cam_specs.file_ss_units
                    cell_array[:, :, i] -= self.find_dark_img(self.cell_cal_dir, ss=ss, band=band)[0]

                    # Scale image to 1 second exposure (so that we can deal with images of different shutter speeds
                    cell_array[:, :, i] *= (1 / meta['texp'])

                # Coadd images to create single clear image B
                cell_img_coadd = np.mean(cell_array, axis=2)  # Co-added final clear image

                # Put image in dictionary
                getattr(self, 'cell_dict_{}'.format(band))[ppmm] = cell_img_coadd.copy()

        # GENERATE OPTICAL DEPTHS FOR EACH CELL
        num_cells = len(self.cell_dict_A)
        self.cell_cal_vals = np.zeros([num_cells, 2])
        self.cell_tau_dict = {}
        self.cell_masks = {}

        # Loop thorugh each cell calculating optical depth
        for i, ppmm in enumerate(self.cell_dict_A):
            # Set ppmm value
            self.cell_cal_vals[i, 0] = int(ppmm)

            # Generate absorbance image
            with np.errstate(divide='ignore', invalid='ignore'):
                self.cell_tau_dict[ppmm] = -np.log10(np.divide(np.divide(self.cell_dict_A[ppmm], img_clear_A),
                                                     np.divide(self.cell_dict_B[ppmm], img_clear_B)))
            self.cell_tau_dict[ppmm][np.isneginf(self.cell_tau_dict[ppmm])] = np.finfo(float).eps
            self.cell_tau_dict[ppmm][np.isinf(self.cell_tau_dict[ppmm])] = np.finfo(float).eps
            self.cell_tau_dict[ppmm][np.isnan(self.cell_tau_dict[ppmm])] = np.finfo(float).eps

            # Generate mask for this cell - if calibrating with just cell we use centre of image, otherwise we use
            # DOAS FOV for normalisation region
            if self.cal_type_int in [1, 2] and self.got_doas_fov:
                self.cell_masks[ppmm] = self.generate_sensitivity_mask(self.cell_tau_dict[ppmm],
                                                                       pos_x=self.centre_pix_x, pos_y=self.centre_pix_y,
                                                                       radius=self.fov_rad, pyr_lvl=2)
            else:
                self.cell_masks[ppmm] = self.generate_sensitivity_mask(self.cell_tau_dict[ppmm], radius=3, pyr_lvl=2)

            # Correct cell images for sensitivity using mask
            # self.cell_tau_dict[ppmm] = self.cell_tau_dict[ppmm] / self.cell_masks[ppmm].img

            # Finally calculate average cell optical depth
            if not self.cal_crop:
                self.cell_cal_vals[i, 1] = np.mean(self.cell_tau_dict[ppmm])
            else:
                self.cell_cal_vals[i, 1] = np.mean(self.cell_tau_dict[ppmm][self.cal_crop_region])

        # Use 2nd smallest cell for sensitvity mask (don't want to stray into non-linearity, but don't want 0 cell)
        ppmms = self.cell_cal_vals[:, 0].copy()
        ppmms.sort()
        self.sens_mask_ppmm = str(int(ppmms[1]))
        self.sensitivity_mask = self.cell_masks[self.sens_mask_ppmm].img

        # Perform linear fit (tau is x variable, so that self.cell_pol can be used directly to extract ppmm from tau)
        self.cell_fit = np.polyfit(self.cell_cal_vals[:, 1], self.cell_cal_vals[:, 0], 1)
        self.cell_pol = np.poly1d(self.cell_fit)

        # Flag that we now have a cell calibration
        self.got_cal_cell = True

        # Save coadded/dark-corrected images if requested to do so
        if save_corr:
            for band in ['A', 'B']:
                # Clear image
                img = np.uint16(np.round(locals()['img_clear_{}'.format(band)]))
                filename = locals()['clear_list_{}'.format(band)][-1].split(self.cam_specs.file_ext)[0] + \
                           '_' + self.cam_specs.file_type['dark_corr'] + self.cam_specs.file_ext
                pathname = os.path.join(self.cell_cal_dir, filename)
                if not os.path.exists(pathname):
                    save_img(img, pathname)

                # Loop through cells and save those image
                for ppmm in cell_vals:
                    # Set id for this cell (based on its filename)
                    cal_id = '_' + ppmm + self.cam_specs.file_type['cal']

                    # Make list for specific calibration cell and retrieve the most recent filename - this will be used
                    # as the filename for the dark_corr coadded image
                    cell_list = [x for x in locals()['cal_list_{}'.format(band)] if cal_id in x]
                    cell_list.sort()
                    filename = cell_list[-1].split(self.cam_specs.file_ext)[0] + \
                               '_' + self.cam_specs.file_type['dark_corr'] + self.cam_specs.file_ext
                    pathname = os.path.join(self.cell_cal_dir, filename)

                    # Get image and round it to int for saving
                    img = np.uint16(np.round(getattr(self, 'cell_dict_{}'.format(band))[ppmm].copy()))
                    if not os.path.exists(pathname):
                        save_img(img, pathname)

        # Plot calibration
        if plot:
            self.fig_cell_cal.update_plot()

    def generate_sensitivity_mask(self, img_tau, pos_x=None, pos_y=None, radius=1, pyr_lvl=2):
        # TODO check pyr_lvl is working correctly, and pos_x/y and radius are scaled correctly following pyr
        """
        Generates mask which optical depth images are divided by to correct for sensitivity changes due to filter
        tranmission shifts with viewing angle change.

        Taken from pyplis.cellcalib.CellCalibEngine.get_sensitivity_corr_mask(), breaks it out to allow passing tau
        image and the centre point - easier use here as it doesn't require full setup of CellCalibEngine, which I don't
        want to use - it's a little clunky for my use.

        :param img_tau: np.array
            Optical depth image of cell whihc is used to generate the sensitivity mask
        pos_x : int
            x-pixel position of normalisation mask, if None the image center
            position is used (which is also the default pixel used to retrieve
            the vector of calibration optical densities from the cell OD
            images)
        pos_y : int
            y-pixel position of normalisation mask, if None the image center
            position is used (which is also the default pixel used to retrieve
            the vector of calibration optical densities from the cell OD
            images)
        radius : int
            radius specifying the disk size around ``pos_x_abs`` and
            ``pos_y_abs`` used to normalise the mask (i.e. uses average OD of
            cell image in this OD)
        :param pyr_lvl: int
            Pyramid level for downscaling of polynomial surface fit
        :return mask:   pyplis.image.Img
            Mask which OD images should be divided by to correct for changes in SO2 sensitivity
        """
        # If pos_x_abs or pos_y_abs is None, we use the centre position of the image for the mask normalisation
        if pos_x is None or pos_y is None:
            pos_x, pos_y = int(self.cam_specs.pix_num_x / 2.0), int(self.cam_specs.pix_num_y / 2.0)

        # Generate the mask for the central area for OD normalisation
        fov_mask = make_circular_mask(self.cam_specs.pix_num_y, self.cam_specs.pix_num_x, pos_x, pos_y, radius)

        # Fit 2D model to tau image
        try:
            # This returns an array with 2 too many rows, so take from second to second last
            if pyr_lvl == 2:
                cell_img = PolySurfaceFit(img_tau, pyrlevel=pyr_lvl).model[1:-1, :]
            elif pyr_lvl == 1 or pyr_lvl == 0:
                cell_img = PolySurfaceFit(img_tau, pyrlevel=pyr_lvl).model
            else:
                # I've currently only implemented these pyramid levels. Otherwise the model returns an array with the
                # wrong dimensions for some reason (seems to be an issue with pyplis)
                raise
        except:
            warnings.warn("2D polyfit failed while determination of sensitivity "
                 "correction mask, using original cell tau image for mask "
                 "determination")
            cell_img = img_tau

        # Generate mask
        mean = (cell_img * fov_mask).sum() / fov_mask.sum()
        mask = pyplis.image.Img(cell_img / mean)

        # Take the average value at the edge of the crop region and set this to all values outside of it if we are
        # requested to do a cal crop
        if self.crop_sens_mask:
            invert_fov_mask = np.invert(self.cal_crop_region)
            mean_edge = np.mean(mask.img[self.cal_crop_line_mask])
            mask.img[invert_fov_mask] = mean_edge

        return mask

    def compute_plume_dists(self):
        """
        Computes plume distances for each pixel and associated error
        :return:
        """
        # Compute integration step sizes
        self.dist_img_step, _, self.plume_dists = self.meas.meas_geometry.compute_all_integration_step_lengths()

        # Compute plume distance errors
        self.plume_dist_err = self.meas.meas_geometry.plume_dist_err()

    def model_light_dilution(self, lines=None, draw=True, **kwargs):
        """
        Models light dilution and applies correction to images
        :param lines:   list    List of pyplis LineOnImage objects for light dilution intensity extraction
        :param draw:    bool    Defines whether results are to be ploted
        :param kwargs:  Any further settings to be passed to DilutionCorr object
        :return:
        """
        print("Altitude offset: {}".format(self.meas.meas_geometry.cam_altitude_offs))

        # If we are passed lines, we use these, otherwise we use already defined lines
        if lines is not None:
            self.light_dil_lines = lines

        # Ensure we only use the correct objects for processing
        self.light_dil_lines = [f for f in self.light_dil_lines if isinstance(f, LineOnImage)]

        # Create the pyplis light dilution object
        self.dil_corr = DilutionCorr(self.light_dil_lines, self.meas.meas_geometry, **kwargs)

        # Determine distances to the two lines defined above (every 6th pixel)
        # TODO note if the cam GeoPoint has NaNs in it this will fail due to the scipy interpolation. Need to work
        # TODO out how to stop this - maybe interpolate the NaNs to get values, but I'm not sure why these NaNs appear
        # TODO in the first place
        self.meas.meas_geometry.cam.topo_data = np.nan_to_num(self.meas.meas_geometry.cam.topo_data)
        for line_id in self.dil_corr.line_ids:
            self.dil_corr.det_topo_dists_line(line_id)

        # Update light dilution plots - they will only be drawn in widget if requested
        # Plot the geometry and line results in a 3D map
        basemap = self.dil_corr.plot_distances_3d(alt_offset_m=self.cam.alt_offset, axis_off=False, draw_fov=True)

        # Get light dilution coefficients
        ax0, ax1 = self.get_light_dilution_coefficients(plot=False)

        self.got_light_dil = True


        # Pass figures to LightDilutionSettings object to be plotted
        # These are updated even if draw is not requested
        # ax0.set_ylabel("Terrain radiances (on band)")
        # ax1.set_ylabel("Terrain radiances (off band)")
        fig_dict = {'A': ax0.figure,
                    'B': ax1.figure,
                    'basemap': basemap}
        self.fig_dilution.update_figs(fig_dict, draw=draw)

    def get_light_dilution_coefficients(self, plot=True):
        """Gets light dilution coefficients from existing pyplis.DilutionCorr object"""
        # Estimate ambient intensity using defined ROI
        amb_int_on = self.vigncorr_A.crop(self.ambient_roi, True).mean()
        amb_int_off = self.vigncorr_B_warped.crop(self.ambient_roi, True).mean()

        # perform dilution anlysis and retrieve extinction coefficients (on-band)
        self.ext_on, _, _, ax0 = self.dil_corr.apply_dilution_fit(img=self.vigncorr_A,
                                                                  rad_ambient=amb_int_on,
                                                                  i0_min=self.I0_MIN,
                                                                  plot=True)
        # Off-band
        self.ext_off, _, _, ax1 = self.dil_corr.apply_dilution_fit(img=self.vigncorr_B_warped,
                                                                   rad_ambient=amb_int_off,
                                                                   i0_min=self.I0_MIN,
                                                                   plot=True)
        # Flag that we have made a new model
        self.dil_recal_last = self.vigncorr_A.meta['start_acq']

        # Plot coefficients if requested
        if plot:
            fig_dict = {'A': ax0.figure,
                        'B': ax1.figure,
                        'basemap': None}
            self.fig_dilution.update_figs(fig_dict, draw=plot)

        return ax0, ax1

    def corr_light_dilution(self, img, tau_uncorr, band='A'):
        """
        Corrects images for light dilution - uses simlar structure to pyplis.ImageList.correct_dilution()
        :return:
        """
        # Check that we have a light dilution model
        if not self.got_light_dil:
            warnings.warn("No light dilution model is present, cannot correct for light dilution")
            return

        # Get all appropriate images anf parameters based on
        if band.upper() in ['A', 'ON']:
            ext_coeff = self.ext_on
        elif band.upper() in ['B', 'OFF']:
            ext_coeff = self.ext_off
        else:
            print('Unrecognised definition of <band>, cannot perform light dilution correction')
            return

        # Compute plume background in image -> I = I0*e^-tau -> I*e^tau=I0
        plume_bg_vigncorr = img * np.exp(tau_uncorr.img)

        # Calculate plume pixel mask
        plume_pix_mask = self.calc_plume_pix_mask(tau_uncorr, tau_thresh=self.tau_thresh)

        # Perform light dilution correction using pyplis function (on a copy of the image so we don't alter original)
        corr_img = correct_img(copy.deepcopy(img), ext_coeff, plume_bg_vigncorr, self.plume_dists, plume_pix_mask)

        return corr_img

    def calc_plume_pix_mask(self, od_img, tau_thresh=0.05, erosion_kernel_size=0, dilation_kernel_size=0):
        """
        Calculates mask for plume pixels based on tau image and threshold.
        From pyplis.ImageList.calc_plumepix_thresh()
        """
        if not od_img.is_tau:
            raise ValueError("Input image must be optical density image "
                             "(or similar, e.g. calibrated CD image)")

        mask = od_img.to_binary(threshold=tau_thresh,
                                new_img=True)
        if erosion_kernel_size > 0:
            mask.erode(np.ones((erosion_kernel_size,
                             erosion_kernel_size), dtype=np.uint8))
        if dilation_kernel_size > 0:
            mask.dilate(np.ones((dilation_kernel_size,
                              dilation_kernel_size), dtype=np.uint8))
        return mask

    def update_doas_buff(self, doas_dict):
        """
        Updates doas buffer
        :param doas_dict:  dict     Must contain column_density and time keys, otherwise discarded. std_err is optional
        :return:
        """
        if 'column_density' not in doas_dict or 'time' not in doas_dict:
            print('Encountered unexpected value for doas_dict in update_doas_buff(), buffer was not updated')
            return

        # We either place the image in its position in the buffer, or if the buffer is already full we have to rearrange
        # the arrays and then put the new values at the end
        if self.idx_current_doas < self.doas_buff_size:
            idx = self.idx_current_doas
        else:
            idx = -1
            self.column_densities[:-1] = self.column_densities[1:]
            self.cd_times[:-1] = self.cd_times[1:]
            self.std_errs[:-1] =self.std_errs[1:]

        # Update buffers with new values
        self.column_densities[idx] = doas_dict['column_densities']
        self.cd_times[idx] = doas_dict['time']

        try:
            self.std_errs[idx] = doas_dict['std_err']
        except KeyError:
            self.std_errs[idx] = np.nan

        # Increment doas index
        self.idx_current_doas += 1

    def make_img_stack(self, time_start=None, time_stop=None):
        """
        Generates image stack from self.img_buff (tau images)
        :param time_start:  datetime    Start time to get data from
        :param time_stop:   datetime    End time to get data from
        :return stack:  ImgStack        Stack with all loaded images
        """
        if time_start is not None:
            # If we are not given a time to stop we go until current time and use all images up to that
            if time_stop is None:
                time_stop = datetime.datetime.now()
            img_buff = [x for x in self.img_buff[:self.idx_current] if time_start <= x['time'] <= time_stop]
        else:
            img_buff = self.img_buff[:self.idx_current]
        stack_len = len(img_buff)

        # Create empty pyplis ImgStack
        stack = pyplis.processing.ImgStack(self.cam_specs.pix_num_y, self.cam_specs.pix_num_x, stack_len,
                                           np.float32, 'tau', camera=self.cam, img_prep={'is_tau': True})

        # Add all images of the current image buffer to stack
        # (only take images from the buffer stack up to the current index - the images which have been loaded thusfar,
        # or if we are over the buffer size we take all images in the buffer)
        if self.idx_current < self.img_buff_size:
            buff_len = self.idx_current
        else:
            buff_len = self.img_buff_size

        # Loop through image buffer adding each images
        for img in img_buff:
            stack.add_img(img['img_tau'], img['time'])

        stack.img_prep['pyrlevel'] = 0

        return stack

    def make_aa_list(self):
        """Makes pyplis ImgList from current img_list (set using get_img_list())"""
        full_paths = [os.path.join(self.img_dir, f) for f in self.img_list]
        self.pyplis_img_list = pyplis.imagelists.ImgList(full_paths, cam=self.cam)

    def update_meta(self, new_image, meta_image):
        """
        Updates some useful metadata of image when passed a loaded image which already contains that data
        """
        new_image.meta['start_acq'] = meta_image.meta['start_acq']
        new_image.meta['pix_width'] = meta_image.meta['pix_width']
        new_image.meta['pix_height'] = meta_image.meta['pix_height']
        new_image.edit_log['darkcorr'] = meta_image.edit_log['darkcorr']

    def model_background(self, imgs={'A': None, 'B': None, 'B_warped': None}, set_vign=True, mode=None,
                         params_A=None, params_B=None, plot=True):
        """
        Models plume background for image provided.
        :param imgs:        dict    Dictionary of images - if images aren't None, they are used, instead of self.img_A
                                    and self.img_B
        :param set_vign:   bool    If True, we generate vignette corrected images (else it assumes they already exist)
        :param mode:        bool    Background model mode
        :param params_A:      dict    Background sky reference parameters for filter A
        :param params_B:      dict    Background sky reference parameters for filter B
        :param plot:        bool    If True, modelled background is plotted afterwards
        """
        # If we are passed images (probably from light dilution correction) we set them to img_A and B
        # We then may also set vign corr images to these too, as the vigncorr images are used to generate tau in
        # some modes. But we don't want to update self.vigncorr in this case
        if isinstance(imgs['A'], pyplis.Img):
            img_A = imgs['A']
            if not set_vign:
                vigncorr_A = img_A
                vigncorr_A.edit_log['vigncorr'] = True
        else:
            img_A = self.img_A
        if isinstance(imgs['B'], pyplis.Img):
            img_B = imgs['B']
            if not set_vign:
                vigncorr_B = img_B
                vigncorr_B.edit_log['vigncorr'] = True
        else:
            img_B = self.img_B

        if isinstance(imgs['B_warped'], pyplis.Img):
            img_B_warped = imgs['B_warped']
            if not set_vign:
                vigncorr_B_warped = img_B_warped
                vigncorr_B_warped.edit_log['vigncorr'] = True
        else:
            img_B_warped = pyplis.Img(self.img_B.img_warped)
            self.update_meta(img_B_warped, self.img_B)

        # Generate vignette corrected images if requested.
        if set_vign:
            vigncorr_A = pyplis.Img(img_A.img / self.vign_A)
            self.vigncorr_A = vigncorr_A
            self.update_meta(self.vigncorr_A, img_A)
            vigncorr_B = pyplis.Img(img_B.img / self.vign_B)
            self.vigncorr_B = vigncorr_B
            self.update_meta(self.vigncorr_B, img_B)
            self.vigncorr_A.edit_log['vigncorr'] = True
            self.vigncorr_B.edit_log['vigncorr'] = True

            # Create a warped version - required for light dilution work
            vigncorr_B_warped = pyplis.Img(self.img_reg.register_image(self.vigncorr_A.img, self.vigncorr_B.img))
            self.vigncorr_B_warped = vigncorr_B_warped
            self.update_meta(self.vigncorr_B_warped, self.vigncorr_B)
            self.vigncorr_B_warped.edit_log['vigncorr'] = True

        # Find clear sky regions if requested
        if self.auto_param_bg and params_A is None:
            # Find reference areas using vigncorr, to avoid issues caused by sensor smudges etc
            self.background_params_A = pyplis.plumebackground.find_sky_reference_areas(self.vigncorr_A)
            self.background_params_B = pyplis.plumebackground.find_sky_reference_areas(self.vigncorr_B)
            params_A = self.background_params_A
            params_B = self.background_params_B

        # Update params if we have some
        if params_A is not None:
            self.plume_bg_A.update(**params_A)
        if params_B is not None:
            self.plume_bg_B.update(**params_B)

        if mode == 7:
            self.bg_pycam = True
        elif mode in self.BG_CORR_MODES:
            self.plume_bg_A.mode = mode
            self.plume_bg_B.mode = mode
            self.bg_pycam = False

        # Get PCS line if we have one
        if len(self.PCS_lines) < 1:
            pcs_line = None
        else:
            pcs_line = self.PCS_lines[0]

        if self.bg_pycam:   # Basic pycam rectangle provides background intensity
            # Get background intensities. BG for tau_B is same as bg for tau_B warped, just so we know its in the
            # same region of sky, rather than the same coordinates of the image
            bg_a = vigncorr_A.crop(self.ambient_roi, new_img=True).mean()
            bg_b = vigncorr_B_warped.crop(self.ambient_roi, new_img=True).mean()

            # Tau A
            r = bg_a / vigncorr_A.img
            r[r <= 0] = np.finfo(float).eps
            r[np.isnan(r)] = np.finfo(float).eps
            tau_A = pyplis.Img(np.log(r))

            # Tau B
            r = bg_b / vigncorr_B.img
            r[r <= 0] = np.finfo(float).eps
            r[np.isnan(r)] = np.finfo(float).eps
            tau_B = pyplis.Img(np.log(r))

            # Tau B warped
            vigncorr_B_warped.img[0, 0] = np.finfo(float).eps
            r = bg_b / vigncorr_B_warped.img
            r[r <= 0] = np.finfo(float).eps
            r[np.isnan(r)] = np.finfo(float).eps
            tau_B_warped = pyplis.Img(np.log(r))

            tau_A.meta["bit_depth"] = np.nan
            tau_A.edit_log["is_tau"] = True
            tau_B.meta["bit_depth"] = np.nan
            tau_B.edit_log["is_tau"] = True
            tau_B_warped.meta["bit_depth"] = np.nan
            tau_B_warped.edit_log["is_tau"] = True

        else:
            try:
                # Get tau_A and tau_B
                if self.plume_bg_A.mode == 0:
                    # mask for corr mode 0 (i.e. 2D polyfit)
                    mask_A = np.ones(vigncorr_A.img.shape, dtype=np.float32)
                    mask_A[vigncorr_A.img < self.polyfit_2d_mask_thresh] = 0
                    mask_B = np.ones(vigncorr_B.img.shape, dtype=np.float32)
                    mask_B[vigncorr_B.img < self.polyfit_2d_mask_thresh] = 0
                    mask_B_warped = np.ones(vigncorr_B.img.shape, dtype=np.float32)
                    mask_B_warped[vigncorr_B_warped.img < self.polyfit_2d_mask_thresh] = 0

                    # First method: retrieve tau image using poly surface fit
                    tau_A = self.plume_bg_A.get_tau_image(vigncorr_A,
                                                          mode=self.BG_CORR_MODES[0],
                                                          surface_fit_mask=mask_A,
                                                          surface_fit_polyorder=1)
                    tau_B = self.plume_bg_B.get_tau_image(vigncorr_B,
                                                          mode=self.BG_CORR_MODES[0],
                                                          surface_fit_mask=mask_B,
                                                          surface_fit_polyorder=1)
                    tau_B_warped = pyplis.Img(self.img_reg.register_image(tau_A.img, tau_B.img))
                    self.update_meta(tau_B_warped, tau_B)
                    # tau_B_warped = self.plume_bg_A.get_tau_image(vigncorr_B_warped,       # TODO edited on 09/06/2022 as I think we can just warp tau_B - check this works
                    #                                              mode=self.BG_CORR_MODES[0],
                    #                                              surface_fit_mask=mask_B_warped,
                    #                                              surface_fit_polyorder=1)
                else:
                    if img_A.edit_log['vigncorr']:
                        img_A.edit_log['vigncorr'] = False
                        img_B.edit_log['vigncorr'] = False

                    # If vignette correction is not used then the bg images will not have the same properties
                    # as the plume images (i.e. not dark corrected), so need to ensure that they are consistent.
                    if not self.use_vign_corr:
                        self.update_meta(self.bg_A, img_A)
                        self.update_meta(self.bg_B, img_B)

                    tau_A = self.plume_bg_A.get_tau_image(img_A, self.bg_A)
                    tau_B = self.plume_bg_B.get_tau_image(img_B, self.bg_B)

                    # Generating warped B from warped images -
                    # I think I have to do this here rather than registering tau_B, because the background plume params are
                    # based on tau_A image, so they won't match the B images unless we use registered versions
                    # bg_B_warped = pyplis.Img(self.img_reg.register_image(self.bg_A.img, self.bg_B.img))       # TODO same edit as above - should be fine?
                    # self.update_meta(bg_B_warped, self.bg_B)
                    # img_B_warped.edit_log['vigncorr'] = False
                    # tau_B_warped = self.plume_bg_A.get_tau_image(img_B_warped, bg_B_warped)
                    # self.update_meta(tau_B_warped, img_B_warped)
                    tau_B_warped = pyplis.Img(self.img_reg.register_image(tau_A.img, tau_B.img))
                    self.update_meta(tau_B_warped, tau_B)
            except BaseException as e:
                print('ERROR! When attempting pyplis background modelling: {}'.format(e))
                print('Reverting to basic rectangular background model. Note subsequent processing will attempt pyplis modelling again unless changed by the user.')
                # Get background intensities. BG for tau_B is same as bg for tau_B warped, just so we know its in the 
                # same region of sky, rather than the same coordinates of the image
                bg_a = vigncorr_A.crop(self.ambient_roi, new_img=True).mean()
                bg_b = vigncorr_B_warped.crop(self.ambient_roi, new_img=True).mean()

                # Tau A
                r = bg_a / vigncorr_A.img
                r[r <= 0] = np.finfo(float).eps
                r[np.isnan(r)] = np.finfo(float).eps
                tau_A = pyplis.Img(np.log(r))

                # Tau B
                r = bg_b / vigncorr_B.img
                r[r <= 0] = np.finfo(float).eps
                r[np.isnan(r)] = np.finfo(float).eps
                tau_B = pyplis.Img(np.log(r))

                # Tau B warped
                vigncorr_B_warped.img[0, 0] = np.finfo(float).eps
                r = bg_b / vigncorr_B_warped.img
                r[r <= 0] = np.finfo(float).eps
                r[np.isnan(r)] = np.finfo(float).eps
                tau_B_warped = pyplis.Img(np.log(r))

                tau_A.meta["bit_depth"] = np.nan
                tau_A.edit_log["is_tau"] = True
                tau_B.meta["bit_depth"] = np.nan
                tau_B.edit_log["is_tau"] = True
                tau_B_warped.meta["bit_depth"] = np.nan
                tau_B_warped.edit_log["is_tau"] = True

        # Update metadata of images
        self.update_meta(tau_A, img_A)
        self.update_meta(tau_B, img_B)
        self.update_meta(tau_B_warped, img_B_warped)
        tau_B_warped.img[np.isnan(tau_B_warped.img)] = np.finfo(float).eps

        # Plots
        if plot:
            self.fig_bg.update_plots(tau_A, tau_B)

            # if self.bg_pycam:
            #    # TODO need to do my own plotting if doing pycam background
            #    pass
            # else:
            #     # Close old figures
            #     try:
            #         plt.close(self.fig_bg_A)
            #         plt.close(self.fig_bg_B)
            #         plt.close(self.fig_bg_ref)
            #     except AttributeError:
            #         pass
            #
            #     if pcs_line is not None:
            #         self.fig_bg_A = self.plume_bg_A.plot_tau_result(tau_A, PCS=pcs_line)
            #         self.fig_bg_B = self.plume_bg_A.plot_tau_result(tau_B, PCS=pcs_line)
            #     else:
            #         self.fig_bg_A = self.plume_bg_A.plot_tau_result(tau_A)
            #         self.fig_bg_B = self.plume_bg_A.plot_tau_result(tau_B)
            #
            #     self.fig_bg_A.canvas.set_window_title('Background model: Image A')
            #     self.fig_bg_B.canvas.set_window_title('Background model: Image B')
            #
            #     self.fig_bg_A.show()
            #     self.fig_bg_B.show()
            #
            #     # Reference areas
            #     self.fig_bg_ref, axes = plt.subplots(1, 1, figsize=(16, 6))
            #     pyplis.plumebackground.plot_sky_reference_areas(vigncorr_A, params, ax=axes)
            #     axes.set_title("Automatically set parameters")
            #     self.fig_bg_ref.canvas.set_window_title('Background model: Reference parameters')
            #     self.fig_bg_ref.show()

        return tau_A, tau_B, tau_B_warped

    def generate_optical_depth(self, plot=True, plot_bg=True, run_cal=False, img_path_A=None, overwrite=False):
        """
        Performs the full catalogue of image procesing on a single image pair to generate optical depth image and
        calibrate it if a calibration is present or calibration is requested
        Processing beyond this point is left ot another function, since it requires use of a second set of images

        :param run_cal: bool    If true, and DOAS calibration is selected, we run the doas calibration procedure
        :param img_path_A: str  If not None, the this indicates it is a new image and that the img_buff should be updated
        :returns
        """
        # Set last image to img_tau_prev, as it is used in optical flow computation
        # TODO I need to think abiout this this may be being called during times when we want to change processing and
        # TODO we haven't necessarily loaded a new image, so in this case, I think we don't want to shift the old
        # TODO image back one, as it may end up duplicating images??
        # TODO I think this edit, to use img_path_A as a guide makes this work. img_path_A is only not None if we need
        # TODO to update the img_buffer. So if the buffer is updating, the tau_prev needs updating too, I think...
        # if img_path_A is not None:
        # TODO I think the above discussion doesn't actually matter - we shouldn't ever change processing settings half
        # TODO way through processing, so we can probably always make this update and when in a proper processing loop
        # TODO it will work as expected
        if not overwrite:
            self.img_tau_prev = self.img_tau
            self.img_cal_prev = self.img_cal

        # Model sky backgrounds and sets self.tau_A and self.tau_B attributes
        self.tau_A, self.tau_B, self.tau_B_warped = self.model_background(plot=plot_bg)

        # If we have lines, and light dilution correction is requested, we run it here,
        # If sufficient time has passed since last model run we get new coefficients, but don't need to rerun the whole
        # model, so that is only done on the first image
        try:
            # If this throws TypeError dil_recal_last was int, so must be first image and we can set timedelta=0
            dt = self.tau_A.meta['start_acq'] - self.dil_recal_last
        except TypeError:
            dt = datetime.timedelta(minutes=0)
        if self.use_light_dilution and self.first_image:
            lines = [line for line in self.light_dil_lines if isinstance(line, LineOnImage)]
            if len(lines) > 0:
                print('Modelling light dilution')
                self.model_light_dilution(draw=False)
        elif self.use_light_dilution and datetime.timedelta(minutes=self.dil_recal_time) <= dt:
            print('Estimating new light dilution scattering coefficients')
            self.get_light_dilution_coefficients(plot=False)

        # Perform light dilution if we have a correction
        t = time.time()
        if self.got_light_dil:
            self.lightcorr_A = self.corr_light_dilution(self.vigncorr_A, self.tau_A, band='A')
            self.update_meta(self.lightcorr_A, self.vigncorr_A)
            # self.lightcorr_B = self.corr_light_dilution(self.vigncorr_B_warped, self.tau_B_warped, band='B')
            self.lightcorr_B = self.corr_light_dilution(self.vigncorr_B, self.tau_B, band='B')
            self.update_meta(self.lightcorr_B, self.vigncorr_B_warped)
            lightcorr_B_warped = self.img_reg.register_image(self.lightcorr_A.img, self.lightcorr_B.img)
            self.lightcorr_B_warped = pyplis.Img(lightcorr_B_warped)
            self.update_meta(self.lightcorr_B_warped, self.vigncorr_B_warped)

            # If use_light_dilution, we generate new tau images from light dilution
            if self.use_light_dilution:
                # Re-introduce vignetting, as this is corrected for in the background modelling, and we don't
                # want to have a double-/over-correction for this
                img_A = pyplis.Img(self.lightcorr_A * self.vign_A)
                img_B = pyplis.Img(self.lightcorr_B * self.vign_B)
                img_B_warped = pyplis.Img(self.img_reg.register_image(img_A.img, img_B.img))
                self.update_meta(img_A, self.lightcorr_A)
                self.update_meta(img_B, self.lightcorr_B)
                self.update_meta(img_B_warped, self.lightcorr_B_warped)

                # Run model background with light-dilution corrected images
                img_dict = {'A': img_A, 'B': img_B, 'B_warped': img_B_warped}
                tau_A, tau_B, tau_B_warped = self.model_background(imgs=img_dict, set_vign=False,
                                                                   params_A=self.background_params_A,
                                                                   params_B=self.background_params_B, plot=False)
                self.tau_A, self.tau_B, self.tau_B_warped = tau_A, tau_B, tau_B_warped
            print('Light dilution correction time: {}'.format(time.time()-t))
        else:
            print('Light dilution correction not applied')

        # Adjust for changing FOV sensitivity if requested
        if self.use_sensitivity_mask:
            self.img_tau.img = self.img_tau.img / self.sensitivity_mask

        # Create apparent absorbance image from off and on-band tau images
        self.img_tau = pyplis.image.Img(self.tau_A.img - self.tau_B_warped.img)
        self.img_tau.edit_log["is_tau"] = True
        self.img_tau.edit_log["is_aa"] = True
        self.update_meta(self.img_tau, self.img_A)
        self.img_tau.img[np.isnan(self.img_tau.img)] = np.finfo(float).eps    # Remove NaNs
        self.img_tau.img[np.isinf(self.img_tau.img)] = np.finfo(float).eps    # Remove infs

        # Extract tau time series for cross-correlation lines if velo_mode flow_glob is True
        if self.velo_modes['flow_glob']:
            self.extract_cross_corr_vals(self.img_tau)

        # Calibrate the image
        self.img_cal = self.calibrate_image(self.img_tau, run_cal_doas=run_cal)

        if plot:
            # TODO should include a tau vs cal flag check, to see whether the plot is displaying AA or ppmm
            self.fig_tau.update_plot(np.array(self.img_tau.img), img_cal=self.img_cal)

    def calibrate_image(self, img, run_cal_doas=False, doas_update=True):
        """
        Takes tau image and calibrates it using correct calibration mode
        :param img: pyplis.Img or pyplis.ImgStack      Tau image
        :param run_cal_doas: bool   If True the DOAS FOV calibration is performed
        :param bool doas_update:    If False, no updae to doas will be performed
                                    (mainly for use when getting emission rate from buffer)
        :return:
        """
        # Make a deep copy of the image so we aren't changing the tau image
        img = copy.deepcopy(img)

        # Perform DOAS calibration if we are at the set calibration size
        # idx_current will have been incremented by 1 in process_pair so the current image idx is actually
        # idx_current - 1, but because the idx starts at 0, we need idx + 1 to find when we should be calibrating,
        # so the +1 and -1 cancel and we can just use self.idx_current here and find the remainder
        # Since this comes after
        if self.cal_type_int in [1, 2]:
            # Perform any necessary DOAS calibration updates
            if doas_update:
                self.update_doas_calibration(img, force_fov_cal=run_cal_doas)

        # TODO test function - I have not confirmed that all types of calibration work yet.
        cal_img = None

        # Perform DOAS calibration if mode is 1 or 2 (DOAS or DOAS and Cell sensitivity adjustment)
        if self.got_doas_fov and self.cal_type_int in [1, 2]:
            if self.fix_fov and not self.had_fix_fov_cal:
                pass
            else:
                cal_img = self.calib_pears.calibrate(img)

                # If we want to adjust for the offset in the calibration curve we add y_offset back to the image here
                if self.doas_cal_adjust_offset:
                    cal_img.img = cal_img.img + self.calib_pears.y_offset

        elif self.cal_type_int == 0:
            if isinstance(img, pyplis.Img):
                # cal_img = img * self.cell_fit[0]    # Just use cell gradient (not y axis intersect)
                cal_img = img * self.cell_calib.calib_data['aa'].calib_coeffs[0]
            elif isinstance(img, pyplis.ImgStack):
                cal_img = np.zeros([self.cam_specs.pix_num_y, self.cam_specs.pix_num_x, img.num_of_imgs])
                for i in range(img.num_of_imgs):
                    # cal_img[:, :, i] = img.stack[i] * self.cell_fit[0]
                    cal_img[:, :, i] = img.stack[i] * self.cell_calib.calib_data['aa'].calib_coeffs[0]

            cal_img.edit_log["gascalib"] = True

        elif self.cal_type_int == 3:        # Preloaded calibration coefficients from CSV file
            if self.calibration_series is None:
                return cal_img

            # Find closest available calibration data point for current image time
            closest_index = self.calibration_series.index.get_indexer([self.img_A.meta['start_acq']], method='nearest')

            # Use index to retrieve calibration coeffients
            intercept = self.calibration_series.iloc[closest_index]['coeff 0'][0]
            grad = self.calibration_series.iloc[closest_index]['coeff 1'][0]

            # Calibrate image
            cal_img = img * grad
            if self.doas_cal_adjust_offset:
                cal_img = cal_img + intercept

        return cal_img

    def save_fov_search(self):
        """Updates the fov values in config dict and yaml file after doas_fov_search completed"""
        # Need to convert from numpy objects otherwise causes problems saving yaml file
        self.config["centre_pix_x"] = int(self.centre_pix_x)
        self.config["centre_pix_y"] = int(self.centre_pix_y)
        self.config["fov_rad"] = float(self.fov_rad)
        self.save_config(self.processed_dir, subset = ["centre_pix_x", "centre_pix_y", "fov_rad"])

    def doas_fov_search(self, img_stack, doas_results, polyorder=1, plot=True, force_save=False):
        """
        Performs FOV search for doas
        :param img_stack:
        :param doas_results:
        :return:
        """
        print('Performing DOAS FOV search')
        # TODO May want to initiate this DoasFOVEng with info on camera?
        s = pyplis.doascalib.DoasFOVEngine(img_stack, doas_results)
        s.maxrad = self.maxrad_doas  # Set maximum radius of FOV to close to that expected from optical calculations
        s.g2dasym = False  # Allow only circular FOV (not eliptical)
        self.calib_pears = s.perform_fov_search(method='pearson')
        self.calib_pears.fit_calib_data(polyorder=polyorder)
        self.record_fit_data()
        self.centre_pix_x, self.centre_pix_y = self.calib_pears.fov.pixel_position_center(abs_coords=True)
        self.fov_rad = self.calib_pears.fov.pixel_extend(abs_coords=True)
        self.fov = self.calib_pears.fov
        print('DOAS FOV search complete')
        self.save_fov_search()

        if self.calib_pears.polyorder == 1 and self.calib_pears.calib_coeffs[0] < 0:
            print('Warning!! Calibration shows inverse tau-CD relationship. It is likely an error has occurred')

        # Flag that we now have a calibration and update time of last calibration to this time
        self.got_doas_fov = True
        self.doas_last_fov_cal = self.img_A.meta['start_acq']

        # Save as FITS file if requested
        # TODO This saving may need to be moved to the updating DOAS function, rather the FOV search
        if self.save_doas_cal:
            time_gap = self.img_A.meta['start_acq'] - self.doas_last_save
            time_gap = time_gap.total_seconds() / 60
            if force_save or time_gap >= self.remove_doas_mins:
                # Get filename which doesn't exist yet by incrementing number
                full_path = os.path.join(self.processed_dir, self.doas_filename.format(self.doas_file_num))
                while os.path.exists(full_path):
                    self.doas_file_num += 1
                    full_path = os.path.join(self.processed_dir, self.doas_filename.format(self.doas_file_num))
                # TODO I don't think this line actually saves data...
                #self.calib_pears.save_as_fits(self.processed_dir, self.doas_filename.format(self.doas_file_num))

                # Set new time of most recent save
                self.doas_last_save = self.img_A.meta['start_acq']

        # Plot results if requested, first checking that we have the tkinter frame generated
        if plot:
            print('Updating DOAS FOV plot')
            self.fig_doas_fov.update_plot()

    def generate_doas_fov(self):
        """
        Generates calibpears object from fixed DOAS FOV parameters
        :return:
        """
        self.calib_pears = DoasCalibData(polyorder=self.polyorder_cal, camera=self.cam,
                                         senscorr_mask=self.sens_mask)  # includes DoasCalibData class

        # self.calib_pears.update_search_settings(method='pearson')
        # self.calib_pears.merge_data(merge_type=self._settings["mergeopt"])
        self.calib_pears.fov.result_pearson['cx_rel'] = self.centre_pix_x
        self.calib_pears.fov.result_pearson['cy_rel'] = self.centre_pix_y
        self.calib_pears.fov.result_pearson['rad_rel'] = self.fov_rad
        self.calib_pears.fov.img_prep['pyrlevel'] = 0
        self.calib_pears.fov.search_settings['method'] = 'pearson'
        mask = make_circular_mask(self.cam_specs.pix_num_y, self.cam_specs.pix_num_x,
                                  self.centre_pix_x, self.centre_pix_y, self.fov_rad)
        self.calib_pears.fov.fov_mask_rel = mask.astype(np.float64)
        self.fov = self.calib_pears.fov
        self.got_doas_fov = True
        self.doas_last_fov_cal = self.img_A.meta['start_acq']

    def update_doas_calibration(self, img_tau=None, force_fov_cal=False):
        """
        Updates DOAS results to include more data, or FOV location is also updated if this is requested and in the
        alloted time for FOV recalibration
        :param img_tau:     pyplis.Img
                            Image to get average apparent absorption for adding to calibration - or I may need to add
                            to stack
        :param bool force_fov_cal:
            If True, FOV calibration is forced to happen (can use this at the end of a processing sequence where all
            other DOAS FOV criteria have not been fulfilled but we still want a calibration
        :return:
        """
        if img_tau is None:
            img_tau = self.img_tau
        img_time = img_tau.meta['start_acq']

        # TODO I may want to keep this time series, since it shouldn't take up too much memory, and it isn't
        # TODO necessary for this series to be within the correct times for the calibration - calibration times
        # TODO are extracted directly from image times, and other data is ignored, so I don't need to delete it.
        # Remove DOAS results that are too old (this might not be necessary)
        if self.doas_recal:
            oldest_time = img_time - datetime.timedelta(minutes=self.remove_doas_mins)
            self.doas_worker.rem_doas_results(oldest_time, inplace=True)

            # Update calibration data - on startup there is not calib data, so if have none we just catch the exception
            try:
                # self.rem_doas_cal_data(oldest_time, recal=True)
                # EDITED TO THIS ON 13/01/2023 BECAUSE WE RUN RECAL WHEN WE ADD DATA TOO  -DON'T NEED TO KEEP RECALIBRATING
                # AND THIS RECAL MESSES WITH THE FIXED FOV CAL
                self.rem_doas_cal_data(oldest_time, recal=False)
            except ValueError:
                pass

        # Update FOV calibration if requested and if the allotted time since the last calibration has occured
        # We also need to run this if we don't have a calibration yet
        if (force_fov_cal or self.doas_fov_recal or not self.got_doas_fov) and not self.fix_fov:
            dt = datetime.timedelta(minutes=self.doas_fov_recal_mins)
            oldest_time = img_time - dt
            if oldest_time >= self.doas_last_fov_cal or force_fov_cal:
                # Check we have some DOAS points
                if len(self.doas_worker.results) < self.min_doas_points:
                    print('Require at least {} DOAS points to perform FOV CD-tau calibration. '
                          'Got only {}'.format(self.min_doas_points, len(self.doas_worker.results)))
                    return

                try:
                    last_cal = copy.deepcopy(self.doas_last_fov_cal)    # For knowing when to update buffer from
                    stack = self.make_img_stack(time_start=oldest_time)
                    if stack.num_of_imgs < self.min_num_imgs:
                        print('Require at least {} images to perform FOV CD-tau calibration. '
                              'Got only {}'.format(self.min_num_imgs, stack.num_of_imgs))
                        return
                    # TODO =========================================
                    # TODO For testing!!!
                    # self.doas_worker.results = self.doas_worker.make_doas_results(self.test_doas_times, self.test_doas_cds,
                    #                                                               stds=self.test_doas_stds)
                    # TODO ==========================================

                    self.doas_fov_search(stack, self.doas_worker.results, polyorder=self.polyorder_cal)

                    # Once we have a calibration we need to go back through buffer and get emission rates
                    # Overwrite any emission rates since last calibration, as they require new FOV calibration
                    self.get_emission_rate_from_buffer(after=last_cal, overwrite=True)
                    self.tau_vals = np.column_stack(
                        (self.calib_pears.time_stamps, 
                        self.calib_pears.tau_vec,
                        self.calib_pears.cd_vec,
                        self.calib_pears.cd_vec_err))
                except Exception as e:
                    print('Error when attempting to update DOAS calibration: {}'.format(e))

        # If we don't update fov search then we just update current cal object with new image (as long as we have
        # a doas calibration)
        elif self.got_doas_fov:
            if len(self.doas_worker.results) < 1:
                print('No DOAS data available for CD-tau calibration')
                return

            doas_fov = self.fov

            # Extract values from current image
            bool_array = np.array(doas_fov.fov_mask_rel, dtype=bool)
            tau_fov = img_tau.img[bool_array]
            tau = tau_fov.mean()

            try:
                timeout = datetime.datetime.now() + datetime.timedelta(seconds = 30)
                # Keep retrying to get the cd for current time until timeout
                while (datetime.datetime.now() < timeout):
                    # Get CD for current time
                    cd = self.doas_worker.results.get(img_time)
                    if cd is not None: break
                    time.sleep(0.5)
                else:
                    raise KeyError(f"spectra for {img_time} not found")

                # Get index for cd_err
                cd_err = self.doas_worker.results.fit_errs[
                    np.where(self.doas_worker.results.index.array == img_time)[0][0]]
            except BaseException as e:
                # If there is no data for the specific time of the image we will have to interpolate
                dts = self.doas_worker.results.index - img_time
                # If the nearest DOAS data point isn't within the limit set by user (max_doas_cam_dif) then we do not
                # use this image in the calibration - this should prevent having large uncertainties
                closest = np.min(np.abs(dts.array))
                dt = datetime.timedelta(seconds=closest / np.timedelta64(1, 's'))
                if dt > datetime.timedelta(seconds=self.max_doas_cam_dif):
                    print('No DOAS data point within {}s of image time: {}. '
                          'Image is not added to DOAS calibration'.format(self.max_doas_cam_dif,
                                                                          img_time.strftime('%H:%M:%S')))
                    return

                zero = datetime.timedelta(0)
                seconds_plus = np.array([x for x in dts if x > zero])
                seconds_minus = np.array([x for x in dts if x < zero])

                if len(seconds_plus) == 0:
                    idx = np.argmin(np.abs(seconds_minus))
                    time_val = img_time + seconds_minus[idx]
                    cd = self.doas_worker.results[time_val]
                    # Get index for cd_err
                    cd_err = self.doas_worker.results.fit_errs[self.doas_worker.results.index == time_val]
                    print('Warning, no DOAS data beyond image time for interpolation, using single closest point')
                    print('Image time: {}\nDOAS time: {}'.format(img_time.strftime('%H:%M:%S'),
                                                                 time_val.strftime('%H:%M:%S')))

                elif len(seconds_minus) == 0:
                    idx = np.argmin(seconds_plus)
                    time_val = img_time + seconds_plus[idx]
                    cd = self.doas_worker.results[time_val]
                    # Get index for cd_err
                    cd_err = self.doas_worker.results.fit_errs[self.doas_worker.results.index == time_val]
                    print('Warning, no DOAS data before image time for interpolation, using single closest point')
                    print('Image time: {}\nDOAS time: {}'.format(img_time.strftime('%H:%M:%S'),
                                                                 time_val.strftime('%H:%M:%S')))
                else:
                    # This may work for interpolating
                    cd = np.interp(pd.to_numeric(pd.Series(img_time)).values,
                              pd.to_numeric(self.doas_worker.results.index).values, self.doas_worker.results)
                    cd_err = np.interp(pd.to_numeric(pd.Series(img_time)).values,
                                       pd.to_numeric(self.doas_worker.results.index).values,
                                       self.doas_worker.results.fit_errs)
                    print('Interpolated DOAS data for image time {}'.format(img_time.strftime('%H:%M:%S')))

            # Update calibration object
            cal_dict = {'tau': tau, 'cd': cd, 'cd_err': cd_err, 'time': img_time}
            tau_vals = np.column_stack((img_time, tau, cd, cd_err))
            if type(self.tau_vals) == np.ndarray:
                self.tau_vals = np.append( self.tau_vals, tau_vals, axis = 0)
            else:
                self.tau_vals = tau_vals

            # Rerun fit if we have enough data
            # For fixed FOV we first wait until we have at least as much data as the "remove_doas_mins" parameter, so
            # we're always calibrating with the same number of data points. Once we get this number, we calibrate and
            # go back thorugh buffer to get all emission rates. After that we flag that we've had a fixed FOV
            # calibration so from then on don't need to get emission rate from buffer - just proceed normally.
            if self.fix_fov and not self.had_fix_fov_cal:
                oldest_time = img_time - datetime.timedelta(minutes=self.remove_doas_mins)
                if oldest_time < self.doas_last_fov_cal:
                    self.add_doas_cal_data(cal_dict, recal=False)
                else:
                    self.add_doas_cal_data(cal_dict, recal=True)
                    self.had_fix_fov_cal = True

                    # Get emission rate from buffer
                    last_cal = copy.deepcopy(self.doas_last_fov_cal)
                    recal = True
                    self.get_emission_rate_from_buffer(after=last_cal, overwrite=True)
            else:
                self.add_doas_cal_data(cal_dict, recal=True)

            # Update doas figure, but no need to change the correlation image as we haven't changed that
            self.fig_doas_fov.update_plot(update_img=False, reopen=False)

    def add_doas_cal_data(self, cal_dict, recal=True):
        """
        Extracts doas calibration data so that it can remain saved even once it goas beyond the length of the buffer.
        i.e. this doesn't save the image stack so isn't taking up an unnecessary amount of space
        """
        self.calib_pears.tau_vec = np.append(self.calib_pears.tau_vec, cal_dict['tau'])
        self.calib_pears.cd_vec = np.append(self.calib_pears.cd_vec, cal_dict['cd'])
        self.calib_pears.cd_vec_err = np.append(self.calib_pears.cd_vec_err, cal_dict['cd_err'])
        self.calib_pears.time_stamps = np.append(self.calib_pears.time_stamps, cal_dict['time'])

        # Recalibrate
        if recal:
            self.calib_pears.fit_calib_data()
            self.record_fit_data()

    def rem_doas_cal_data(self, time_obj, inplace=True, recal=True):
        """
        Removes data which is earlier than the time represetned by the time object
        :param datetime.datetime time_obj:
        :param bool inplace:    If True, the object is changed. Else, a new object is created
        :return:
        """
        if inplace:
            calib_dat = self.calib_pears
        else:
            calib_dat = copy.deepcopy(self.calib_pears)

        # Edit all vectors
        if time_obj > datetime.datetime(year=2022, month=5, day=20, hour=16, minute=5, second=10):
            pass        # Useful for debugging as I can put a breakpoint here and only interrogate after a time I define above
        calib_dat.tau_vec = calib_dat.tau_vec[calib_dat.time_stamps >= time_obj]
        calib_dat.cd_vec = calib_dat.cd_vec[calib_dat.time_stamps >= time_obj]
        calib_dat.cd_vec_err = calib_dat.cd_vec_err[calib_dat.time_stamps >= time_obj]
        calib_dat.time_stamps = calib_dat.time_stamps[calib_dat.time_stamps >= time_obj]

        # Rerun calibration fitting and then return object
        if recal:
            calib_dat.fit_calib_data()
        return calib_dat

    def load_cal_series(self, filename):
        """
        Loads calibration coefficient time series from a file, to be used to calibrate optical depths.
        Note: this calibration will be reliant on the optical depths being generated in the same way as when the
        calibration series was produced - i.e. same background correction scheme - otherwise results are likely to
        be erroneous.
        :param filename str Path to calibration file
        """
        _, ext = os.path.splitext(filename)
        if ext != '.csv':
            print('PyplisWorker.load_cal_series: Cannot read file {} as it is not in the correct format (.csv)'.format(filename))
            return

        #Extract number of headers
        with open(filename, 'r') as f:
            headerline = f.readline()
            num_headers = int(headerline.split('=')[-1].split(',')[0].split('\n')[0])

        # Load in csv to dataframe
        self.calibration_series = pd.read_csv(filename, header=num_headers)

        # Set columns to be numeric
        self.calibration_series = self.calibration_series.astype({'optical depth (tau)': 'float',
                                                                  'col density (doas)': 'float',
                                                                  'col density (error)': 'float',
                                                                  'coeff 0': 'float',
                                                                  'coeff 1': 'float',
                                                                  'MSE': 'float',
                                                                  'r-squared': 'float'})

        # Convert timepoints to datetime objects (easier to work with than time strings)
        self.calibration_series['timepoint'] = pd.to_datetime(self.calibration_series['timepoint'])

        # Set timepoint as index (useful for searching for times later) and drop rows that don't contain calibration data
        self.calibration_series = self.calibration_series.set_index('timepoint').dropna(subset=['coeff 0', 'coeff 1'])

    def calc_line_dist(self, line_1, line_2):
        """
        Calculates the distance (in pixels) between the centre points of 2 lines. This gives an estimate of the distance
        between 2 lines, even if they aren't exactly perpendicular
        :param line_1:  LineOnImage
        :param line_2:  LineOnImage
        """
        centre_cooods = [None, None]
        for i, line in enumerate([line_1, line_2]):
            centre_pix_x = min(line.x0, line.x1) + (np.absolute(line.x0 - line.x1) / 2)
            centre_pix_y = min(line.y0, line.y1) + (np.absolute(line.y0 - line.y1) / 2)
            centre_cooods[i] = [centre_pix_x, centre_pix_y]

        pix_dist = np.sqrt(np.sum([(centre_cooods[0][0] - centre_cooods[1][0]) ** 2,
                                   (centre_cooods[0][1] - centre_cooods[1][1]) ** 2]))

        return pix_dist

    def extract_cross_corr_vals(self, img):
        """
        Extracts values across img using line
        :param img:     Img             Image to extract data from
        """
        try:
            for line in ['young', 'old']:
                line_vals = self.cross_corr_lines[line].get_line_profile(img.img)
                self.cross_corr_series[line].append(np.sum(line_vals))
            self.cross_corr_series['time'].append(img.meta['start_acq'])
        except BaseException as e:
            print('Could not retrieve integrated tau over PCS lines for cross-correlation\n {}'.format(e))

    def generate_cross_corr(self, series_time, series_young, series_old, distance=None, plot=True):
        """
        Runs cross correlation procedure to get a global velocity and assign it to self.vel_glob
        :param series_time:     list    List of datetime objects
        :param series_young:    list    First line of the younger plume
        :param series_old:      list    Second line of the older plume
        :param distance:        float   Distance between IC lines
        :param plot:            bool    If True, plotting of cross-correlation analysis is performed
        :return:
        """
        # Calculate distance between current two PCS lines if we aren't passed a distance
        if distance is None:
            pcs1 = self.cross_corr_lines['young']
            pcs2 = self.cross_corr_lines['old']
            pix_dist_avg_line1 = pcs1.get_line_profile(self.dist_img_step.img).mean()
            pix_dist_avg_line2 = pcs2.get_line_profile(self.dist_img_step.img).mean()

            # Take the mean of those to determine distance between both lines in m
            pix_dist_avg = np.mean([pix_dist_avg_line1, pix_dist_avg_line2])

            # Calculate distance between centre points of lines
            distance = self.calc_line_dist(pcs1, pcs2) * pix_dist_avg

        # Find lag in seconds
        try:
            series_young = np.array(series_young)
            series_old = np.array(series_old)
            series_time = np.array(series_time)
        except BaseException as e:
            print('Cross correlation aborted! Cannot convert time series arrays to numpy array.\n'
                  '{}').format(e)
            return
        lag, coeffs, s1_ana, s2_ana, max_coeff_signal, ax = find_signal_correlation(series_young, series_old,
                                                                                    time_stamps=series_time, plot=plot)
        dt = np.mean(np.asarray([delt.total_seconds() for delt in (series_time[1:] - series_time[:-1])]))
        lag_frames = lag / dt

        # Calculate velocity and append to list of global velocities
        vel = distance / lag
        self.vel_glob.append({'range': [series_time[0], series_time[-1]],
                              'lag': lag,
                              'vel': vel,
                              'vel_err': 0})        # TODO Calculate vel_err

        # Set last cross-correlation time to the time of this run. It is used to calculate when the next
        # plume speed extraction via cross_correlation is needed
        self.cross_corr_last = self.img_A.meta['start_acq']

        # Reset the time series
        self.cross_corr_series = {'time': [],   # datetime list
                                  'young': [],  # Young plume series list
                                  'old': []}    # Old plume series list

        print('Cross-correlation plume speed results:\n'
              '--------------------------------------\n'
              'ICA gap [m]:\t{}\n'
              'Lag [frames]:\t{}\n'
              'Lag [s]:\t{}\n'
              'Plume speed [m/s]:\t{}\n'.format(distance, lag_frames, lag, vel))

        self.cross_corr_info = {'ica_gap': distance,
                                'lag_frames': lag_frames,
                                'lag': lag,
                                'velocity': vel}
        if plot:
            self.fig_cross_corr.update_plot(ax, self.cross_corr_info)

        self.got_cross_corr = True

    def calc_line_orientation(self, line, deg=True):
        """
        Calculates line orientation with 0 as north and
        :param line: pyplis.LineOnImage     Line to calculate orientation
        :return:
        """
        # vec = list(line._delx_dely())       # Get vector of line
        # north_vec = [0, 1]                  # Set northern vector
        #
        # # Calculate angle between north vector and our line
        # unit_vector_1 = vec / np.linalg.norm(vec)
        # unit_vector_2 = north_vec / np.linalg.norm(north_vec)
        # dot_product = np.dot(unit_vector_2, unit_vector_1)
        # orientation = np.arccos(dot_product)

        dx, dy = line._delx_dely()
        complex_norm = complex(dy, dx)
        orientation = -(np.angle(complex_norm, deg) - 180)

        return orientation

    def generate_nadeau_line(self, source_coords=None, orientation=None, length=None):
        """
        Generates nadeau line given source coordinates, orientation and length
        :param source_coords    tuple-like  (x, y) coordinates of the gas source
        :param orientation      float/int   Orientation (deg) of line (0 = North, 90 = East, 180 = South, 270 = West)
        :param length           float/int   Length of Nadeau line (in pixels)
        """
        if source_coords is not None:
            self.source_coords = source_coords

        if length is not None:
            self.nadeau_line_length = length

        if orientation is not None:
            self.nadeau_line_orientation = orientation

        # Calculate line end coordinates
        orientation_rad = np.deg2rad(self.nadeau_line_orientation)
        x_coord = int(np.round(self.source_coords[0] + (self.nadeau_line_length * np.sin(orientation_rad))))
        y_coord = int(np.round(self.source_coords[1] - (self.nadeau_line_length * np.cos(orientation_rad))))

        # Ensure coordinates don't extend beyond image
        if x_coord < 0:
            x_coord = 0
        elif x_coord > self.cam_specs.pix_num_x - 1:
            x_coord = self.cam_specs.pix_num_x - 1

        if y_coord < 0:
            y_coord = 0
        elif y_coord > self.cam_specs.pix_num_y - 1:
            y_coord = self.cam_specs.pix_num_y - 1

        try:
            self.nadeau_line = LineOnImage(x0=self.source_coords[0], y0=self.source_coords[1], x1=x_coord, y1=y_coord,
                                           normal_orientation='right', color='k', line_id='nadeau')
            # Pyplis LineOnImage always adjusts coordinates so lower values are x0/y0 - we dont want that, so reset coords
            self.nadeau_line.x0 = self.source_coords[0]
            self.nadeau_line.x1 = x_coord
            self.nadeau_line.y0 = self.source_coords[1]
            self.nadeau_line.y1 = y_coord
            return self.nadeau_line
        except ValueError as e:
            return None

    def autogenerate_nadeau_line(self, img_tau, pcs_line=None):
        """
        Automatically generates the nadeau cross-correlation line based on PCS line
        :param pcs_line pyplis.LineOnImage  Line to use for automatic plume direction determination
        :param img_tau  pyplis.Img          Line to extract SO2 values from
        """
        if pcs_line is None:
            pcs_line = self.PCS_lines_all[self.auto_nadeau_pcs]

        # Get line profile
        profile = pcs_line.get_line_profile(img_tau)

        # Get index of maximum SO2
        max_idx = np.argmax(profile)

        # Get coordinate of maximum SO2 (from index)
        pcs_line.prepare_coords()
        coords = [pcs_line.profile_coords[1, max_idx], pcs_line.profile_coords[0, max_idx]]

        # Create Nadeau line (Length won't be correct)
        line = LineOnImage(x0=self.source_coords[0], y0=self.source_coords[1], x1=coords[0], y1=coords[1],
                                       normal_orientation='right', color='k', line_id='nadeau')
        # Pyplis LineOnImage always adjusts coordinates so lower values are x0/y0 - we dont want that, so reset coords
        line.x0 = self.source_coords[0]
        line.x1 = coords[0]
        line.y0 = self.source_coords[1]
        line.y1 = coords[1]

        # Get orientation of line
        orientation = self.calc_line_orientation(line)

        # Generate Nadeau line of desired length and return that value
        return self.generate_nadeau_line(orientation=orientation)


    def generate_nadeau_plumespeed(self, img_current, img_next, line, max_shift=None, interp_step=0.2):
        """
        Uses two images and the nadeau line to calculate plume speed
        :param  img_current pyplis.Img      Current optical depth (tau) image
        :param  img_next    pyplis.Img      Next optical depth image
        :param  line        LineOnImage     Nadeau line running parallel to plume motion
        :param  max_shift   int             Maximum allowed shift of time series (%)
        :param  interp_step float           Interpolation amount for line
        """
        if max_shift is not None:
            self.max_nad_shift = max_shift

        # Extract line profiles
        profile_current = line.get_line_profile(img_current)
        profile_next = line.get_line_profile(img_next)

        # Depending on orientation of line we may need to reverse the line profile, to ensure it always starts from source
        orientation = self.calc_line_orientation(line)
        if self.nadeau_line_orientation < 0 or self.nadeau_line_orientation >= 180:
            profile_current = profile_current[::-1]
            profile_next = profile_next[::-1]

        # Interpolate the lines, to improve resolution
        x_interp = np.arange(0, len(profile_current) + interp_step, interp_step)
        x_raw = np.arange(0, len(profile_current))
        profile_current = np.interp(x_interp, x_raw, profile_current)
        profile_next = np.interp(x_interp, x_raw, profile_next)

        # Get average distance of pixel in image line profile
        pixel_dist = line.get_line_profile(self.dist_img_step.img).mean() * interp_step

        # -----------------------------------------------------------------
        # Pyplis cross-correlation - currently somewhat arbitrarily setting max shift to 50%
        lag, coeffs, s1_ana, s2_ana, max_coeff_signal, ax, = find_signal_correlation(profile_current, profile_next,
                                                                                     max_shift_percent=self.max_nad_shift)
        lags = np.arange(0, len(coeffs))
        # -----------------------------------------------------------------

        # Pyplis already interpolates onto a line of length len(profile_current) so we don't need to scale for line length
        lag_length = pixel_dist * lag
        lag_in_pixels = lag * interp_step

        # Calculate plume speed
        time_step = img_next.meta['start_acq'] - img_current.meta['start_acq']
        plume_speed = lag_length / time_step.total_seconds()

        print('Nadeau plume speed (m/s): {:.2f}'.format(plume_speed))
        info_dict = {'profile_current': profile_current,
                     'profile_next': profile_next,
                     'x_vals': x_interp,
                     'interp_step': interp_step,
                     'lags': lags,
                     'coeffs': coeffs,
                     'lag': lag,
                     'lag_in_pixels': lag_in_pixels,
                     'lag_length': lag_length}
        return plume_speed, info_dict

    def get_cross_corr_emissions_from_buff(self, force_estimate=False, plot=True):
        """
        Retrieves cross-correlation emission rates from the cross-correlation buffer
        :param force_estimate:  bool
                If True, we extract an emission rate even if we don't have a plumespeed for the data point's time
                This assumes we do have a wind speed for other times in the dataset, otherwise no emission rates can
                be determined at all and the function returns early
        :return:
        """
        if len(self.vel_glob) == 0:
            print('No wind speed data available for flow_glob.\n'
                  'Cannot retrieve emission rates via cross-correlation')
            return

        # Setup total emissions dictionary (for summing lines)
        total_emissions = {'time': np.array([]),
                           'phi': [], 'phi_err': [],
                           'veff': [], 'veff_err': []}
        # Get IDs of all lines we want to add up to give the total emissions (basically exclude cross-correlation line)
        lines_total = [line.line_id for line in self.PCS_lines if isinstance(line, LineOnImage)]

        # Loop through lines
        for line in self.cross_corr_buff:
            cd_buff = self.cross_corr_buff[line]
            res = self.results[line]
            for i in range(len(cd_buff['cds'])):
                vel_glob = None

                # ----------------------------------------------------
                # Hunt for velocity at specific time. If we don't
                img_time = cd_buff['time'][i]
                for vel_dict in self.vel_glob:
                    if vel_dict['range'][0] <= img_time <= vel_dict['range'][1]:
                        vel_glob = vel_dict['vel']
                        vel_glob_err = vel_dict['vel_err']
                        break
                # If we haven't found a suitable time we use the most recent velocity (if force_estimate == True)
                if vel_glob is None:
                    if force_estimate:
                        vel_glob = self.vel_glob[-1]['vel']
                        vel_glob_err = self.vel_glob[-1]['vel_err']
                    else:
                        phi = np.nan
                        phi_err = np.nan
                # ---------------------------------------------------

                # Determine emission rate if we have a velocity
                if vel_glob is not None:
                    phi, phi_err = self.det_emission_rate_kgs(cd_buff['cds'][i],
                                                     vel_glob,
                                                     cd_buff['distarr'][i],
                                                     cd_buff['cd_err'][i],
                                                     vel_glob_err,
                                                     cd_buff['disterr'][i])

                # Pack results into dictionary
                res['flow_glob']._start_acq.append(img_time)
                res['flow_glob']._phi.append(phi)
                res['flow_glob']._phi_err.append(phi_err)
                res['flow_glob']._velo_eff.append(vel_glob)
                res['flow_glob']._velo_eff_err.append(vel_glob_err)

                # Add all lines to total emissions
                if line in lines_total:
                    idx = np.argwhere(img_time == total_emissions['time'])
                    if len(idx) > 0:
                        idx = idx[0][0]     # Extract the index from the array argwhere returns
                        total_emissions['phi'][idx] = np.append(total_emissions['phi'][idx], phi)
                        total_emissions['phi_err'][idx] = np.append(total_emissions['phi_err'][idx], phi_err)
                        total_emissions['veff'][idx] = np.append(total_emissions['veff'][idx], vel_glob)
                        total_emissions['veff_err'][idx] = np.append(total_emissions['veff_err'][idx], vel_glob_err)
                    # If this time doesn't exist yet we must append it then generate np.arrays for all other variables
                    # These can then be appended to in later iterations
                    else:
                        total_emissions['time'] = np.append(total_emissions['time'], img_time)
                        total_emissions['phi'].append(np.array([phi]))
                        total_emissions['phi_err'].append(np.array([phi_err]))
                        total_emissions['veff'].append(np.array([vel_glob]))
                        total_emissions['veff_err'].append(np.array([vel_glob_err]))

            # # Make sure the arrays are sorted properly, in case we added data which comes earlier than data already
            # # added to the dictionary. This may be unnecessary if all flow_glob calculations come through this
            # # function rather than calculate_emission_rates()
            # sorted_args = np.array(res['flow_glob']._start_acq).argsort()
            # res['flow_glob']._start_acq = res['flow_glob']._start_acq[sorted_args]
            # res['flow_glob']._phi = res['flow_glob']._phi[sorted_args]
            # res['flow_glob']._phi_err = res['flow_glob']._phi_err[sorted_args]
            # res['flow_glob']._velo_eff = res['flow_glob']._velo_eff[sorted_args]
            # res['flow_glob']._velo_eff_err = res['flow_glob']._velo_eff_err[sorted_args]

        # Loop through results dictionary and add the 'total' measurements
        mode = 'flow_glob'
        for i, img_time in enumerate(total_emissions['time']):
            self.results['total'][mode]._start_acq.append(img_time)
            self.results['total'][mode]._phi.append(np.nansum(total_emissions['phi'][i]))
            self.results['total'][mode]._phi_err.append(
                np.sqrt(np.nansum(np.power(total_emissions['phi_err'][i], 2))))
            self.results['total'][mode]._velo_eff.append(np.nanmean(total_emissions['veff'][i]))
            self.results['total'][mode]._velo_eff_err.append(
                np.sqrt(np.nansum(np.power(total_emissions['veff_err'][i], 2))))

        # # Ensure the results dictionary is sorted (may not be critical?)
        # sorted_args = np.array(self.results['total'][mode]._start_acq).argsort()
        # self.results['total'][mode]._start_acq = self.results['total'][mode]._start_acq[sorted_args]
        # self.results['total'][mode]._phi = self.results['total'][mode]._phi[sorted_args]
        # self.results['total'][mode]._phi_err = self.results['total'][mode]._phi_err[sorted_args]
        # self.results['total'][mode]._velo_eff = self.results['total'][mode]._velo_eff[sorted_args]
        # self.results['total'][mode]._velo_eff_err = self.results['total'][mode]._velo_eff_err[sorted_args]

        # Clear the cross-correlation buffer as we assume that all data within it has now been processed as best as
        # possible
        self.reset_cross_corr_buff()

        # Plot if requested - updates time series with these new emission rates from flow_glob
        if plot:
            self.fig_series.update_plot()

    def update_opt_flow_settings(self, **settings):
        """
        Updates optical flow object's settings
        :param settings:
        :return:
        """
        for key in settings:
            setattr(self.opt_flow.settings, key, settings[key])

            # If we have the roi_rad setting we need to set roi_rad_abs too
            if key == 'roi_abs':
                self.opt_flow.settings.roi_rad_abs = settings[key]

    def generate_opt_flow(self, img_tau=None, img_tau_next=None, plot=False, save_horizontal_stats=False):
        """
        Generates optical flow vectors for current and previous image
        :param img_tau:         pyplis.Img  First image
        :param img_tau_next:    pyplis.Img  Subesequent image
        :param save_horizontal_stats    bool    Just used for Frontier In article to calculate horizontal velocities and save them
        :return:
        """
        if img_tau is None:
            img_tau = self.img_tau_prev
        if img_tau_next is None:
            img_tau_next = self.img_tau
        # Update optical flow object to contain previous tau image and current image
        # This includes updating_contrast_range() and prep_images()
        self.opt_flow.set_images(img_tau, img_tau_next)

        # Calculate optical flow vectors
        self.flow = self.opt_flow.calc_flow()

        # Generate plume speed array
        self.velo_img = pyplis.image.Img(self.opt_flow.to_plume_speed(self.dist_img_step))

        if plot:
            # TODO Think about this plotting - I have currently left it as img_tau_next when really it should be img_tau
            # TODO to show the flow field of where the gas is flowing to (maybe?).
            self.fig_tau.update_plot(img_tau_next, img_cal=self.img_cal)
            if self.fig_opt.in_frame:
                self.fig_opt.update_plot()

        # Just for Frontier in manuscript really
        if save_horizontal_stats:
            for i, line in enumerate(self.PCS_lines_all):
                if isinstance(line, LineOnImage):
                    dirname = os.path.join(self.processed_dir, 'line_{}'.format(i))
                    if not os.path.exists(dirname):
                        os.mkdir(dirname)
                    filename = os.path.join(dirname, 'horizontal_speed.txt')
                    get_horizontal_plume_speed(self.opt_flow, self.dist_img_step, self.PCS_lines_all[0], filename=filename)

        return self.flow, self.velo_img

    def calculate_emission_rate(self, img, flow=None, nadeau_speed=None, plot=True):
        """
        Generates emission rate for current calibrated image/optical flow etc
        :param img:         pyplis.Img          Image to have emission rate retrieved from (must be cal)
        :param flow:        OptFlowFarneback    Optical flow image. Must not be None if optical flow is to be used
        :return:
        """
        # Try to get calibration error
        # TODO This is only getting error from DOAS. What if I have a cell calibration?
        try:
            cd_err = self.calib_pears.err()
        except (ValueError, AttributeError) as e:
            warnings.warn("DOAS calibration error could not be accessed: {}".format(repr(e)))
            cd_err = None

        # dt = calc_dt(img, self.img_cal)     # Time incremement betweeen current 2 successive images (probably not needed as I think it is containined in the optical flow object)

        # Test image background region to make sure image is ok (this is pyplis code again...)
        img_time = img.meta['start_acq']
        try:
            self.ts.append(img_time)       # Append acquisition time to list used for plotting time vs BG
            sub = img.crop(self.ambient_roi, new_img=True)
            avg = sub.mean()
            self.bg_mean.append(avg)
            self.bg_std.append(sub.std())
            # If we are in check mode we need to see what the ROI CD values are, if they are too high we cannot process
            # This image
            if self.ref_check_mode:
                if not self.ref_check_lower < avg < self.ref_check_upper:
                    print("Image contains CDs in ambient region above designated acceptable limit"
                          "Processing of this image is not being performed")
                    return None
        except BaseException:
            print("Failed to retrieve data within background ROI (bg_roi)"
                  "writing NaN")
            self.bg_std.append(np.nan)
            self.bg_mean.append(np.nan)
            # If we are in check mode, then we return if we failed to check the CD of the ambient ROI
            if self.ref_check_mode:
                return None

        # Setup total emissions lists into dictionary
        total_emissions = {'flow_glob': {'phi': [], 'phi_err': [], 'veff': [], 'veff_err': []},
                           'flow_raw': {'phi': [], 'phi_err': [], 'veff': [], 'veff_err': []},
                           'flow_histo': {'phi': [], 'phi_err': [], 'veff': [], 'veff_err': []},
                           'flow_hybrid': {'phi': [], 'phi_err': [], 'veff': [], 'veff_err': []},
                           'flow_nadeau': {'phi': [], 'phi_err': [], 'veff': [], 'veff_err': []}}

        # Get IDs of all lines we want to add up to give the total emissions (basically exclude cross-correlation line)
        lines_total = [line.line_id for line in self.PCS_lines if isinstance(line, LineOnImage)]

        # Search global velocities for one in the right time frame for this image
        if len(self.vel_glob) == 0:
            vel_glob = None
        else:
            for vel_dict in self.vel_glob:
                if vel_dict['range'][0] <= img_time <= vel_dict['range'][1]:
                    vel_glob = vel_dict['vel']
                    vel_glob_err = vel_dict['vel_err']
                    break
            # If we haven't found a suitable time we use the most recent velocity
            try:
                if vel_glob is None:
                    vel_glob = self.vel_glob[-1]['vel']
                    vel_glob_err = self.vel_glob[-1]['vel_err']
            except UnboundLocalError:
                vel_glob = self.vel_glob[-1]['vel']
                vel_glob_err = self.vel_glob[-1]['vel_err']

        # Run processing for each LineOnImage objects
        for i, line in enumerate(self.PCS_lines_all):
            if isinstance(line, LineOnImage):
                line_id = line.line_id
                if line_id not in self.results:
                    self.add_line_to_results(line_id)

                # Get EmissionRates object for this line
                res = self.results[line_id]

                # Get distance along line and associated parameters
                dists = line.get_line_profile(self.dist_img_step)
                col = line.center_pix[0]
                dist_errs = self.meas.meas_geometry.pix_dist_err(col)

                # Get column densities from image for current line, and do some other pyplis stuff which I don't understand...
                n = line.normal_vector
                cds = line.get_line_profile(img)
                cond = cds > self.min_cd
                cds = cds[cond]
                distarr = dists[cond]
                disterr = dist_errs
                props = pyplis.plumespeed.LocalPlumeProperties(line.line_id)    # Plume properties local to line
                verr = None                 # Used and redefined later in flow_histo/flow_hybrid
                dx, dy = None, None         # Generated later. Instantiating here optimizes by preventing repeats later

                # Cross-correlation emission rate retrieval
                if self.velo_modes['flow_glob']:
                    # If vel_glob is None but cross-correlation is requested we store all required variables in a buffer
                    if vel_glob is None:
                        self.cross_corr_buff[line_id]['time'].append(img_time)
                        self.cross_corr_buff[line_id]['cds'].append(cds)
                        self.cross_corr_buff[line_id]['cd_err'].append(cd_err)
                        self.cross_corr_buff[line_id]['distarr'].append(distarr)
                        self.cross_corr_buff[line_id]['disterr'].append(disterr)
                    else:
                        phi, phi_err = self.det_emission_rate_kgs(cds, vel_glob, distarr,
                                                         cd_err, vel_glob_err, disterr)

                        # Pack results into dictionary
                        res['flow_glob']._start_acq.append(img_time)
                        res['flow_glob']._phi.append(phi)
                        res['flow_glob']._phi_err.append(phi_err)
                        res['flow_glob']._velo_eff.append(vel_glob)
                        res['flow_glob']._velo_eff_err.append(vel_glob_err)

                        # Add to total emissions
                        if line_id in lines_total:
                            total_emissions['flow_glob']['phi'].append(phi)
                            total_emissions['flow_glob']['phi_err'].append(phi_err)
                            total_emissions['flow_glob']['veff'].append(vel_glob)
                            total_emissions['flow_glob']['veff_err'].append(vel_glob_err)

                # Nadeau plume speed algorithm
                if self.velo_modes['flow_nadeau']:
                    # Calculate emission rate
                    phi, phi_err = self.det_emission_rate_kgs(cds, nadeau_speed, distarr, cd_err,
                                                     velo_err=None, pix_dists_err=disterr)

                    # Update results dictionary
                    res['flow_nadeau']._start_acq.append(img_time)
                    res['flow_nadeau']._phi.append(phi)
                    res['flow_nadeau']._phi_err.append(phi_err)
                    res['flow_nadeau']._velo_eff.append(nadeau_speed)
                    res['flow_nadeau']._velo_eff_err.append(np.nan)

                    # Add to total emissions
                    if line_id in lines_total:
                        total_emissions['flow_nadeau']['phi'].append(phi)
                        total_emissions['flow_nadeau']['phi_err'].append(phi_err)
                        total_emissions['flow_nadeau']['veff'].append(nadeau_speed)
                        total_emissions['flow_nadeau']['veff_err'].append(np.nan)

                # Raw farneback velocity field emission rate retrieval
                if self.velo_modes['flow_raw']:
                    if flow is not None:
                        delt = flow.del_t

                        # retrieve diplacement vectors along line
                        dx = line.get_line_profile(flow.flow[:, :, 0])
                        dy = line.get_line_profile(flow.flow[:, :, 1])

                        # detemine array containing effective velocities
                        # through the line using dot product with line normal
                        veff_arr = np.dot(n, (dx, dy))[cond] * distarr / delt

                        # Calculate mean of effective velocity through l and
                        # uncertainty using 2 sigma confidence of standard
                        # deviation
                        veff_avg = veff_arr.mean()
                        veff_err = veff_avg * self.optflow_err_rel_veff

                        # Get emission rate
                        phi, phi_err = self.det_emission_rate_kgs(cds, veff_arr, distarr, cd_err, veff_err, disterr)

                        # Update results dictionary
                        res['flow_raw']._start_acq.append(img_time)
                        res['flow_raw']._phi.append(phi)
                        res['flow_raw']._phi_err.append(phi_err)
                        res['flow_raw']._velo_eff.append(veff_avg)
                        res['flow_raw']._velo_eff_err.append(veff_err)

                        # Add to total emissions
                        if line_id in lines_total:
                            total_emissions['flow_raw']['phi'].append(phi)
                            total_emissions['flow_raw']['phi_err'].append(phi_err)
                            total_emissions['flow_raw']['veff'].append(veff_avg)
                            total_emissions['flow_raw']['veff_err'].append(veff_err)

                # Histogram analysis of farneback velocity field for emission rate retrieval
                if self.velo_modes['flow_histo']:
                    if flow is not None:
                        # get mask specifying plume pixels
                        mask = img.get_thresh_mask(self.min_cd)
                        props.get_and_append_from_farneback(flow, line=line, pix_mask=mask,
                                                            dir_multi_gauss=self.use_multi_gauss)
                        idx = -1

                        # get effective velocity through the pcs based on
                        # results from histogram analysis
                        (v, verr) = props.get_velocity(idx, distarr.mean(), disterr, line.normal_vector,
                                                       sigma_tol=flow.settings.hist_sigma_tol)
                        phi, phi_err = self.det_emission_rate_kgs(cds, v, distarr, cd_err, verr, disterr)

                        # Update results dictionary
                        res['flow_histo']._start_acq.append(img_time)
                        res['flow_histo']._phi.append(phi)
                        res['flow_histo']._phi_err.append(phi_err)
                        res['flow_histo']._velo_eff.append(v)
                        res['flow_histo']._velo_eff_err.append(verr)

                        # Also add predominant flow direction
                        orient_series, upper, lower = props.get_orientation_tseries()
                        res['flow_histo']._flow_orient.append(orient_series[-1])
                        res['flow_histo']._flow_orient_upper.append(upper[-1])
                        res['flow_histo']._flow_orient_lower.append(lower[-1])

                        # Add to total emissions
                        if line_id in lines_total:
                            total_emissions['flow_histo']['phi'].append(phi)
                            total_emissions['flow_histo']['phi_err'].append(phi_err)
                            total_emissions['flow_histo']['veff'].append(v)
                            total_emissions['flow_histo']['veff_err'].append(verr)

                # Hybrid histogram analysis of farneback velocity field for emission rate retrieval
                if self.velo_modes['flow_hybrid']:
                    if flow is not None:
                        # get results from local plume properties analysis
                        if not self.velo_modes['flow_histo']:
                            mask = img.get_thresh_mask(self.min_cd)
                            props.get_and_append_from_farneback(flow, line=line, pix_mask=mask,
                                                                dir_multi_gauss=self.use_multi_gauss)
                            idx = -1

                        if dx is None:
                            # extract raw diplacement vectors along line
                            dx = line.get_line_profile(flow.flow[:, :, 0])
                            dy = line.get_line_profile(flow.flow[:, :, 1])

                        if verr is None:
                            # get effective velocity through the pcs based on
                            # results from histogram analysis
                            (_, verr) = props.get_velocity(idx, distarr.mean(), disterr,
                                                           line.normal_vector,
                                                           sigma_tol=flow.settings.hist_sigma_tol)

                        # determine orientation angles and magnitudes along
                        # raw optflow output
                        phis = np.rad2deg(np.arctan2(dx, -dy))[cond]
                        mag = np.sqrt(dx ** 2 + dy ** 2)[cond]

                        # get expectation values of predominant displacement
                        # vector
                        min_len = (props.len_mu[idx] - props.len_sigma[idx])

                        min_len = max([min_len, flow.settings.min_length])

                        dir_min = (props.dir_mu[idx] -
                                   flow.settings.hist_sigma_tol * props.dir_sigma[idx])
                        dir_max = (props.dir_mu[idx] + flow.settings.hist_sigma_tol * props.dir_sigma[idx])

                        # get bool mask for indices along the pcs
                        bad = ~ (np.logical_and(phis > dir_min, phis < dir_max) * (mag > min_len))

                        try:
                            frac_bad = sum(bad) / float(len(bad))
                        except ZeroDivisionError:
                            frac_bad = 0
                        indices = np.arange(len(bad))[bad]
                        # now check impact of ill-constraint motion vectors
                        # on ICA
                        ica_fac_ok = sum(cds[~bad] / sum(cds))

                        vec = props.displacement_vector(idx)

                        flc = flow.replace_trash_vecs(displ_vec=vec, min_len=min_len,
                                                      dir_low=dir_min, dir_high=dir_max)

                        delt = flow.del_t
                        dx = line.get_line_profile(flc.flow[:, :, 0])
                        dy = line.get_line_profile(flc.flow[:, :, 1])
                        veff_arr = np.dot(n, (dx, dy))[cond] * distarr / delt

                        # Calculate mean of effective velocity through l and
                        # uncertainty using 2 sigma confidence of standard
                        # deviation
                        veff_avg = veff_arr.mean()
                        fl_err = veff_avg * self.optflow_err_rel_veff

                        # neglect uncertainties in the successfully constraint
                        # flow vectors along the pcs by initiating an zero
                        # array ...
                        veff_err_arr = np.ones(len(veff_arr)) * fl_err
                        # ... and set the histo errors for the indices of
                        # ill-constraint flow vectors on the pcs (see above)
                        veff_err_arr[indices] = verr

                        # Determine emission rate
                        phi, phi_err = self.det_emission_rate_kgs(cds, veff_arr, distarr, cd_err, veff_err_arr, disterr)
                        veff_err_avg = veff_err_arr.mean()

                        # Add to EmissionRates object
                        res['flow_hybrid']._start_acq.append(img_time)
                        res['flow_hybrid']._phi.append(phi)
                        res['flow_hybrid']._phi_err.append(phi_err)
                        res['flow_hybrid']._velo_eff.append(veff_avg)
                        res['flow_hybrid']._velo_eff_err.append(veff_err_avg)
                        res['flow_hybrid']._frac_optflow_ok.append(1 - frac_bad)
                        res['flow_hybrid']._frac_optflow_ok_ica.append(ica_fac_ok)

                        # Also add predominant flow direction (it will be identical to histo values, so we only need to
                        # do this once per line, and we just always store it in flow_histo)
                        if not self.velo_modes['flow_histo']:
                            orient_series, upper, lower = props.get_orientation_tseries()
                            res['flow_histo']._flow_orient.append(orient_series[-1])
                            res['flow_histo']._flow_orient_upper.append(upper[-1])
                            res['flow_histo']._flow_orient_lower.append(lower[-1])

                        # Add to total emissions
                        if line_id in lines_total:
                            total_emissions['flow_hybrid']['phi'].append(phi)
                            total_emissions['flow_hybrid']['phi_err'].append(phi_err)
                            total_emissions['flow_hybrid']['veff'].append(veff_avg)
                            total_emissions['flow_hybrid']['veff_err'].append(veff_err_avg)

        # Sum all lines of equal times and make this a 'total' EmissionRates object. So have a total for
        # each flow type
        for mode in self.velo_modes:
            if self.velo_modes[mode]:
                self.results['total'][mode]._start_acq.append(img_time)
                self.results['total'][mode]._phi.append(np.nansum(total_emissions[mode]['phi']))
                self.results['total'][mode]._phi_err.append(
                    np.sqrt(np.nansum(np.power(total_emissions[mode]['phi_err'], 2))))
                self.results['total'][mode]._velo_eff.append(np.nanmean(total_emissions[mode]['veff']))
                self.results['total'][mode]._velo_eff_err.append(
                    np.sqrt(np.nansum(np.power(total_emissions[mode]['veff_err'], 2))))

        if plot:
            self.fig_series.update_plot()

        return self.results

    @staticmethod
    def det_emission_rate_kgs(*args, **kwargs):
        """Convert emission rate from g/s to kg/s"""
        phi, phi_err = det_emission_rate(*args, **kwargs)

        return (phi/1000, phi_err/1000)

    def process_pair(self, img_path_A=None, img_path_B=None, plot=True, plot_bg=False, force_cal=False,
                     cross_corr=False, overwrite=False):
        """
        Processes full image pair when passed images

        :param img_path_A: str  path to on-band image
        :param img_path_B: str  path to corresponding off-band image
        :param plot: bool       defines whether the loaded images are plotted
        :param plot_bg: bool    defines whether the background models are plotted
        :param force_cal: bool  If True, calibration is performed after image load, and then calibration is applied -
                                Use case, if we are at the end of an image sequence and have not yet reached the
                                buffer size to perform a DOAS calibration
        :param cross_corr: bool If True, cross-correlation plume speed estimation is forced - if flow_glob in
                                velo_modes is True.
        :param overwrite:  bool If True, this process will overwrite the previousoptical depth image rather than making
                                a new one. This is just used if image registration is being changed.
        :return:
        """

        # Check to see if the images can be loaded 
        if img_path_A is not None:
            img_A = self.get_img(img_path_A, attempts=3)
        if img_path_B is not None:
            img_B = self.get_img(img_path_B, attempts=3)

        try:
            img = img_A - self.test_img
            img = img_B - self.test_img
        except (TypeError, AttributeError) as e:
            raise FileNotFoundError('{}'.format(e))

        # Can pass None to this function for img paths, and then the current images will be processed
        if img_path_A is not None:
            self.prep_img(img_A, img_path_A, band='A', plot=plot)
        if img_path_B is not None:
            self.prep_img(img_B, img_path_B, band='B', plot=plot)

        # Update some initial times which we keep track of throughout
        # Set the cross-correlation time to the first image time, from here we can calculate how long has passed since
        # the start time.
        if self.first_image:
            self.cross_corr_last = self.img_A.meta['start_acq']
            self.doas_last_save = self.img_A.meta['start_acq']
            self.doas_last_fov_cal = self.img_A.meta['start_acq']
            self.dil_recal_last = self.img_A.meta['start_acq']

        # Generate optical depth image (and calibrate if available)
        # If not first image, and we have optical flow, then we will update the plot with opt flow, so to save
        # drawing too often and unnecessary processing, we don't plot the image here
        if plot:
            if (self.velo_modes['flow_raw'] or self.velo_modes['flow_histo'] or
                self.velo_modes['flow_hybrid']) and not self.first_image:
                plot_img = False
            else:
                plot_img = True
        else:
            plot_img = False
        self.generate_optical_depth(plot=plot_img, plot_bg=plot_bg, run_cal=force_cal, img_path_A=img_path_A,
                                    overwrite=overwrite)

        # Wind speed and subsequent flux calculation if we aren't in the first image of a sequence
        if not self.first_image:

            # Generate optical flow between img_tau_prev and img_tau
            if self.velo_modes['flow_raw'] or self.velo_modes['flow_histo'] or self.velo_modes['flow_hybrid']:
                self.generate_opt_flow(plot=plot)
                opt_flow = self.opt_flow
            else:
                opt_flow = None

            if self.velo_modes['flow_nadeau']:
                if self.auto_nadeau_line:
                    self.autogenerate_nadeau_line(self.img_tau, self.PCS_lines_all[self.auto_nadeau_pcs])
                elif self.nadeau_line is None:
                    self.generate_nadeau_line()
                nadeau_plumespeed, info_dict = self.generate_nadeau_plumespeed(self.img_tau_prev, self.img_tau,
                                                                               self.nadeau_line)
                if plot:
                    self.fig_cross_corr.nadeau_line = self.nadeau_line
                    self.fig_cross_corr.update_pcs_line(draw=False)
                    self.fig_cross_corr.update_nad_line_plot(draw=False)
                    self.fig_cross_corr.update_nadeau_lag(info_dict, draw=True)
                    self.fig_cross_corr.update_results(nadeau_plumespeed, info_dict)
            else:
                nadeau_plumespeed = None

            # Calibrate image if we have a calibrated image
            if self.img_cal_prev is not None:
                self.calculate_emission_rate(self.img_cal_prev, opt_flow, nadeau_speed=nadeau_plumespeed, plot=plot)

            # Run cross-correlation if the time is right (we run this after calculate_emission_rate() because that
            # function can add this most recent data point to the cross-corr buffer)
            if self.velo_modes['flow_glob']:
                # If we get a type error it is because cross_corr_last is an integer, i.e. it has not been set before,
                # So we set it to the time of this image
                try:
                    time_gap = self.img_A.meta['start_acq'] - self.cross_corr_last
                except TypeError:
                    self.cross_corr_last = self.img_A.meta['start_acq']
                    time_gap = self.img_A.meta['start_acq'] - self.cross_corr_last
                time_gap = time_gap.total_seconds() / 60
                if cross_corr or time_gap >= self.cross_corr_recal:
                    self.generate_cross_corr(self.cross_corr_series['time'],
                                             self.cross_corr_series['young'],
                                             self.cross_corr_series['old'])
                    self.get_cross_corr_emissions_from_buff()



            # TODO all of processing if not the first image pair
            # TODO I need to add data for DOAS calibration if I have some

            # Add processing results to buffer (we only do this after the first image, since we need to add optical flow
            # too
            self.update_img_buff(self.img_tau_prev, self.img_A_prev.filename,
                                 self.img_B_prev.filename, opt_flow=opt_flow, nadeau_plumespeed=nadeau_plumespeed)

    def check_buffer_size(self):
        """
        Checks buffer size relative to DOAS FOV calibration time - if the buffer is too small the earliest data will be
        lost and no emission rate will be generated from it.
        :returns    True    If the buffer size is adequate for the size of the doas FOV recal time
                    False   If the buffer size is too small
        """
        # Find time between frames
        time_1 = self.get_img_time(self.img_list[0][0])
        time_2 = self.get_img_time(self.img_list[1][0])
        frame_gap = time_2 - time_1

        # Use time gap to work out how many minutes the buffer can hold (this is assuming the framerate is the same
        # throughout)
        img_buff_timespan = frame_gap * self.img_buff_size

        return img_buff_timespan >= datetime.timedelta(minutes = self.doas_fov_recal_mins)

    def get_emission_rate_from_buffer(self, after=None, overwrite=False):
        """
        Script to go back through buffer and retrieve emission rates
        :param datetime.datetime after:    Buffered images before or equal to this time will not be analysed
        :param bool overwrite:      If True, emission rates will be calculated even if the results object already has
                                    emission rate data for this time. Old emission rates will be overwritten
        :return:
        """
        print('Processing image buffer to retrieve emission rate')

        img_buff = self.img_buff

        if after is None:
            after = datetime.datetime(2000, 1, 1)

        # TODO I may want to think about deciding how far to loop through the buffer here
        # Define number of images to loop through (I can try to go to last image, and if it contains optical flow data
        # I will be able to process it too. Otherwise I can only process all but the final image, since I will need to
        # generate the optical flow)
        if self.idx_current < self.img_buff_size:
            num_buff = self.idx_current - 1
        else:
            num_buff = self.img_buff_size

        for i in range(num_buff):
            buff_dict = img_buff[i]

            img_tau = buff_dict['img_tau']

            # If time of image is before or equal to "after", we ignore it
            # If the results object already has emission rates for this time, we skip it if overwrite=False
            img_time = img_tau.meta['start_acq']
            if img_time <= after:
                continue
            if not overwrite:
                velo_modes = [mode for mode in self.velo_modes if self.velo_modes[mode]]
                lines = [line for line in self.PCS_lines_all if isinstance(line, LineOnImage)]
                try:
                    if img_time in self.results[lines[0].line_id][velo_modes[0]]._start_acq:
                        continue    # If img_time is in list then we have an emission rate and so don't process
                except AttributeError:
                    # If that results key doesn't exist then we don't have data for this line and so need to process
                    pass

            # Calibrate image if it hasn't already been
            if not img_tau.is_calibrated:
                img_cal = self.calibrate_image(img_tau, doas_update=False)

                # If the image hasn't already been calibrated we may want to save it if requested
                if self.save_dict['img_cal']['save']:
                    # Make saved directory folder if it doesn't already exist
                    if not os.path.exists(self.saved_img_dir):
                        os.mkdir(self.saved_img_dir)
                    save_so2_img_raw(self.saved_img_dir, img_cal, img_end='SO2_cal', ext=self.save_dict['img_cal']['ext'])
            else:
                img_cal = img_tau

            # If we want optical flow output but we don't have it saved we need to reanalyse
            if self.velo_modes['flow_raw'] or self.velo_modes['flow_histo'] or self.velo_modes['flow_hybrid']:
                if buff_dict['opt_flow'] is None:
                    # Try optical flow generation, if it failes because of an index error then the buffer has no
                    # more images and we can't process this image (we must then be at the final image)
                    try:
                        self.generate_opt_flow(img_tau=img_tau, img_tau_next=img_buff[i+1]['img_tau'])
                        flow = self.opt_flow
                    except IndexError:
                        continue
                else:
                    flow = buff_dict['opt_flow']
            else:
                flow=None

            # Calculate nadeau plumespeed if we don't have it already
            if self.velo_modes['flow_nadeau']:
                if buff_dict['nadeau_plumespeed'] is None:
                    if self.auto_nadeau_line:
                        self.autogenerate_nadeau_line(img_tau, self.PCS_lines_all[self.auto_nadeau_pcs])
                    elif self.nadeau_line is None:
                        self.generate_nadeau_line()
                    nadeau_plumespeed, info_dict = self.generate_nadeau_plumespeed(img_tau, img_buff[i+1]['img_tau'],
                                                                                   self.nadeau_line)
                else:
                    nadeau_plumespeed = buff_dict['nadeau_plumespeed']
            else:
                nadeau_plumespeed = None

            # Calculate emission rate - don't update plot, and then we will do that at the end, for speed
            results = self.calculate_emission_rate(img=img_cal, flow=flow, nadeau_speed=nadeau_plumespeed, plot=False)

        self.fig_series.update_plot()

    def finalise_processing(self, save_doas=True, reset=True):
        """Finishes all processing requirements (mainly saving info)"""
        # TODO need an option to save every 30 minutes or something - this is already setup in self._processing, but
        # TODO we need to clip self.results so that it isn't all saved every 30 minutes and only the last 30 minutes
        # TODO of data are saved each time
        print('Finalising processing...')
        # Save the final emission rates
        save_emission_rates_as_txt(self.processed_dir, self.results, save_all=True)
        self.save_processing_params()
        self.save_calibration()
        if save_doas:
            self.doas_worker.save_results()

        # After processing a loaded sequence we don't want to lose data and reset everything
        if reset:
            self.doas_worker.reset_self()
            self.reset_self(reset_plot=False)       # Reset self but don't reset plot as may want to keep it visible

        # TODO perhaps do things like calculate average emission rate (this will be a daily average when used in
        # TODO the continuous monitoring mode) save to a file, etc

    def process_sequence(self):
        """Start _process_sequence in a thread, so that this can return after starting and the GUI doesn't lock up"""
        self.set_processing_directory(make_dir=True)
        self.save_config_plus(self.processed_dir)
        self.apply_config()
        self.process_thread = threading.Thread(target=self._process_sequence, args=())
        self.process_thread.daemon = True
        self.process_thread.start()

    def _process_sequence(self):
        """
        Processes the current image directory
        Direcotry should therefore already have been processed using load_sequence()
        """
        # Check cross-correlation lines are defined if we have requested cross-correlation
        if self.velo_modes['flow_glob']:
            for key in self.cross_corr_lines:
                if not isinstance(self.cross_corr_lines[key], LineOnImage):
                    messagebox.showerror('Cross-correlation lines not defined',
                                         'Cross-correlation plume speed has been requested, but young and old ICA lines'
                                         'have not been defined. Please define the old and young cross-correlation lines'
                                         'in the Analysis Window, and then rerun processing.')
                    return

        # Check buffer size is suitable for DOAS FOV calibration time
        if not self.check_buffer_size():
            a = messagebox.askyesno('Buffer too small',
                                    'The defined buffer size is too small for the length of time set to determine DOAS '
                                    'FOV location. This may mean some of the earliest data in the sequence will not be '
                                    'processed. Buffer size can be increase in settings, or FOV calibration time may be'
                                    ' decreased. \n'
                                    'Do you wish to continue without editing the processing settings?')
            if not a:
                return


        with self.stop_q.mutex:
             self.stop_q.queue.clear()
        self.in_processing = True

        # Reset important parameters to ensure we start processing correctly
        self.reset_self()

        # Set plot iter for this period, get it from current setting for this attribute
        plot_iter = self.plot_iter
        cross_corr = False

        # Add images to queue to be displayed if the plot_iter requested
        self.img_list = self.get_img_list()

        # Perform calibration work
        if self.cal_type_int in [0, 2]:
            self.perform_cell_calibration_pyplis(plot=False)
        force_cal = False   # USed for forcing DOAS calibration on last image of sequence if we haven't calibrated at all yet

        # Fix FOV if we are using DOAS calibration
        if self.cal_type_int in [1,2]:
            if self.fix_fov:
                self.generate_doas_fov()

        time_proc = time.time()

        # Loop through img_list and process data
        self.first_image = True
        save_last_val_only = False
        for i in range(len(self.img_list)):

            try:
                ans = self.stop_q.get(block=False)
                if ans == 1:
                    break
            except queue.Empty:
                pass

            # Always plot the final image and always force cross-correlation
            if i == len(self.img_list) - 1:
                plot_iter = True
                cross_corr = True

            # If we have a short image list we need to force calibration on the last image
            # TODO I think I need to change doas_recal_num to doas_recal_time, so it's based on time rather than
            # TODO number of images - I can then check in the same way but just look at time differnce using:
            # TODO self.doas_last_save
            if i == len(self.img_list) - 1:
                if self.cal_type_int in [1, 2] and not self.got_doas_fov:
                    force_cal = True

            # Process image pair
            print('SO2 cam processor: Processing pair: {}'.format(self.img_list[i][0]))
            try:
                self.process_pair(self.img_dir + '\\' + self.img_list[i][0],
                                  self.img_dir + '\\' + self.img_list[i][1],
                                  plot=plot_iter, force_cal=force_cal, cross_corr=cross_corr)
            except FileNotFoundError:
                traceback.print_exc()
                continue

            # Save all images that have been requested
            self.save_imgs()

            # Once first image is processed we update the first_image bool
            if i == 0:
                self.first_image = False

            if self.results_ready():
                self.save_results(only_last_value=save_last_val_only)
                save_last_val_only = True

            # Increment current index, so that buffer is in the right place
            self.idx_current += 1

            # Wait for defined amount of time to allow plotting of data without freezing up
            # time.sleep(self.wait_time)

        proc_time = time.time() - time_proc
        print('Processing time: {:.1f}'.format(proc_time))
        print('Time per image: {:.2f}'.format(proc_time / len(self.img_list)))

        self.in_processing = False

    def results_ready(self):
        """Check if the different flow modes all have data available"""
        curr_results = self.results['0']
        res_ready = all([len(curr_results[key].start_acq) > 0 for key in curr_results if self.velo_modes[key]])

        return res_ready

    def stop_sequence_processing(self):
        """Stops processing if in sequence"""
        if self.in_processing:
            self.stop_q.put(1)

    def start_processing(self):
        """Public access thread starter for _processing"""
        self.process_thread = threading.Thread(target=self._processing, args=())
        self.process_thread.daemon = True
        self.process_thread.start()

    def _processing(self):
        """
        Main processing function for continuous processing
        """
        # Reset self
        self.reset_self()

        # TODO I may need to think about whether I use this to look for images and perform load_sequence() - whihc also
        # TODO sets the processing directory with set_processing_directory(). Otherwise i need the watcher function
        # TODO to be checking for changes in directory and then controlling the current working directory of the object etc

        # Fix FOV if we are using DOAS calibration
        if self.cal_type_int in [1,2]:
            if self.fix_fov:
                self.generate_doas_fov()

        while True:
            # Get the next images in the list
            img_path_A, img_path_B = self.q.get(block=True)
            
            if img_path_A == self.STOP_FLAG:
                print('Stopping processing')
                return

            print('Processing pair: {}, {}'.format(img_path_A, img_path_B))

            # If we are in display only mode we don't perform processing, just load images and display them
            if self.display_only:
                for img_name in [img_path_A, img_path_B]:
                    self.load_img(img_name, plot=True)
                continue

            img_time = self.get_img_time(img_path_A)
            img_type = self.get_img_type(img_path_A)
            if img_type == self.cam_specs.file_type['meas']:
                
                # If this is not the first image and we've started a new day then we need to reset eveything
                if not self.first_image and self.img_A.meta['start_acq'].day != img_time.day:
                    print('New image comes from a different day. Finalising previous day of processing.')
                    self.reset_self()

                # On every first image we need to work out where the image file directory is,
                # create an output directory there, and then save the config metadata there
                if self.first_image:
                    img_dir = os.path.dirname(img_path_A)
                    self.set_processing_directory(img_dir, make_dir=True)
                    self.save_config_plus(self.processed_dir)
                    save_last_val_only = False

            # Process the pair
            try:
                self.process_pair(img_path_A, img_path_B, plot=self.plot_iter)
            except FileNotFoundError:
                traceback.print_exc()
                continue

            # Save all images that have been requested
            self.save_imgs()

            # # Attempt to get DOAS calibration point to add to list
            # # TODO DOAS results should now all be handled in the doas_worker and can be accessed with
            # #  self.doas_worker.results, so I think I don't need to do this handling here now?

            # TODO but I may need to add some kind of wait function, just in case the camera gets ahead of itself and
            # TODO we are processing images with contemporaneous DOAS - this may mean we miss the window to add
            # TODO the DOAS points to calibration plot?
            # try:
            #     doas_dict = self.q_doas.get()
            #     # If we have been passed a processed spectrum, we load it into the buffer
            #     if 'column_density' in doas_dict and 'time' in doas_dict:
            #         # self.update_doas_buff(doas_dict)      # Old version - now trying loading straight into DoasResults object (see line below)
            #         self.add_doas_results(doas_dict)
            #
            # except queue.Empty:
            #     pass

            # TODO After a certain amount of time we need to perform doas calibration (maybe once DOAS buff is full?
            # TODO start of day will be uncalibrated until this point


            if self.first_image:
                self.first_image = False

            if self.results_ready():
                self.save_results(only_last_value=save_last_val_only)
                save_last_val_only = True

            # Incremement current index so that buffer is in the right place
            self.idx_current += 1

    def start_watching(self, directory=None, recursive=True):
        """
        Setup directory watcher for images - note this is not for watching spectra - use DOASWorker for that
        Also starts a processing thread, so that the images which arrive can be processed
        """
        if self.watching:
            print('Already watching: {}'.format(self.watching_dir))
            print('Please stop watcher before attempting to start new watch. '
                  'This isssue may be caused by having manual acquisitions running alongside continuous watching')
            return
        
        if directory is not None:
            self.watching_dir = directory

        if self.watching_dir is not None:
            self.watcher = create_dir_watcher(self.watching_dir, recursive, self.directory_watch_handler)
            self.watcher.start()
            self.watching = True
            print('Watching {} for new images'.format(self.watching_dir[-30:]))
        else:
            print("No Directory to watch provided")
            return

        # Start processing thread from here
        self.start_processing()

    def stop_watching(self):
        """Stop directory watcher and end processing thread"""
        if self.watcher is not None and self.watching:
            self.watcher.stop()
            print('Stopped watching {} for new images'.format(self.watching_dir[-30:]))
            self.watching = False

            # Stop processing thread when we stop watching the directory
            self.q.put([self.STOP_FLAG, None])
        else:
            print('No directory watcher to stop')

    def directory_watch_handler(self, pathname, t):
        """Controls the watching of a directory"""
        # Separate the filename and pathname
        directory, filename = os.path.split(pathname)
        file_info = filename.split('_')

        _, ext = os.path.splitext(pathname)
        if ext != self.cam_specs.file_ext:
            return

        # if SO2 is in image name we ignore it
        if 'SO2' in file_info:
            return

        # Check that there isn't a lock file blocking it
        pathname_lock = pathname.replace(ext, '.lock')
        while os.path.exists(pathname_lock):
            time.sleep(0.5)

        print('Directory Watcher cam: New file found {}'.format(pathname))

        # Extract file information
        time_key = file_info[self.cam_specs.file_date_loc]
        fltr = file_info[self.cam_specs.file_fltr_loc]
        file_type = file_info[self.cam_specs.file_type_loc]

        # If we are set for display only, we simply load the image, without passing it to the processing queue
        # And do the same for calibration image, clear sky images or dark image
        if self.display_only or any(x in file_type for x in [self.cam_specs.file_type['cal'],
                                                             self.cam_specs.file_type['dark'],
                                                             self.cam_specs.file_type['clear']]):
            self.load_img(pathname, plot=True)

        # Can make the processor force pair processing, so even if test images don't have the exact same timestamp they
        # can be processed simultaneously
        elif self.force_pair_processing:
            self.watched_pair[fltr] = pathname
            # If we have a pair we process it
            if not None in self.watched_pair.values():
                print('Putting pair into processing: {}'.format(self.watched_pair.values()))
                self.q.put(list(self.watched_pair.values()))

                self.watched_pair = {self.cam_specs.file_filterids['on']: None,
                                     self.cam_specs.file_filterids['off']: None}
                # Always reset pair processing after doing it once. Not certain if this is best, but it makes sure
                # we don't get stuck doing pair processing which might cause strange performance
                self.force_pair_processing = False
        else:
            # If file time doesn't exist yet we create a new key
            if time_key not in self.watched_imgs.keys():
                self.watched_imgs[time_key] = {fltr: pathname}

            # If the time key already exists, this must be the contemporaneous image from the other filter. So we gather the
            # image pair and pass them to the processing queue
            else:
                self.watched_imgs[time_key][fltr] = pathname
                img_list = [self.watched_imgs[time_key]['fltrA'], self.watched_imgs[time_key]['fltrB']]
                self.q.put(img_list)

                # We can now delete that key from the dictionary - so we don't slowly use up memory
                del self.watched_imgs[time_key]

    def save_processing_params(self):
        """Saves processing parameters in current processing directory"""
        # This is likely now redundant code

        # Cross correlation save
        if self.got_cross_corr:
            cross_corr_file = os.path.join(self.processed_dir, 'cross_corr_info.txt')
            with open(cross_corr_file, 'a') as f:
                for key in self.cross_corr_info:
                    f.write('{}={}\n'.format(key, self.cross_corr_info[key]))
                f.write('{}'.format(self.cross_corr_lines['young']))

        # Processing settings save
        # settings = os.path.join(self.processed_dir, 'processing_settings.txt')
        # with open(settings, 'a') as f:
        #     if self.bg_pycam:
        #         f.write('BG_mode={}\n'.format(7))
        #     else:
        #         f.write('BG_mode={}\n'.format(self.plume_bg_A.mode))
        #     if self.cal_type_int in [1, 2]:
        #         f.write('Calibration offset={}\n'.format(self.doas_cal_adjust_offset))
        #     f.write('ambient_roi={}\n'.format(self.ambient_roi))
        #     f.write('Light_dil_cam={}\n'.format(self.got_light_dil))

        #     f.write(self.generate_DOAS_FOV_info())

        # # Save PCS lines info
        # lines = [line for line in self.PCS_lines_all if isinstance(line, LineOnImage)]
        # with open(settings, 'a') as f:
        #     for i, line in enumerate(lines):
        #         f.write('Line_{}\n'.format(i))
        #         f.write('x={},{}\n'.format(int(np.round(line.x0)), int(np.round(line.x1))))
        #         f.write('y={},{}\n'.format(int(np.round(line.y0)), int(np.round(line.y1))))
        #         f.write('orientation={}\n'.format(line.normal_orientation))

    def generate_DOAS_FOV_info(self):

        pos_string = 'DOAS_FOV_pos [X Y]={} {}\n'.format(self.config["centre_pix_x"], self.config["centre_pix_y"])
        rad_string = 'DOAS_FOV_radius={}\n'.format(self.config["fov_rad"])
        
        if self.doas_recal:
            remove_string = 'DOAS_remove_data [minutes]={}\n'.format(self.remove_doas_mins)
        else:
            remove_string = 'DOAS_remove_data [minutes]=False\n'
        
        if self.doas_fov_recal:
            recal_string = 'DOAS_fov_recal [minutes]={}\n'.format(self.doas_fov_recal_mins)
        else:
            recal_string = 'DOAS_fov_recal [minutes]=False\n'

        return pos_string + rad_string + remove_string + recal_string

    def write_calib_headerlines(self):

        # Generate file path
        self.calibration_file_path = os.path.join(self.processed_dir, "full_calibration.csv")

        with open(self.calibration_file_path, "w") as file:
            fov_string = self.generate_DOAS_FOV_info()

            # Adding 1 to account for the header line itself
            file.write('headerlines={}\n'.format(fov_string.count("\n") + 1))
            file.write(fov_string)
        
        # Included to ensure file is closed properly before results are written
        time.sleep(0.2)

    def save_calibration(self, only_last_value):

        # Do this on first run
        if not only_last_value:

            self.write_calib_headerlines()

            # Generate column heading for tau and fit dfs
            coeff_headers = [f"coeff {i}" for i in range(self.polyorder_cal+1)]
            self.tau_header = ["timepoint", "optical depth (tau)", "col density (doas)", "col density (error)"]
            self.fit_header = ["timepoint"] + coeff_headers + ["MSE", "r-squared"]

            tau_df = pd.DataFrame(self.tau_vals, columns = self.tau_header)
            fit_df = pd.DataFrame(self.fit_data, columns = self.fit_header)
            header = True
        else:
            tau_df = pd.DataFrame(self.tau_vals[None, -1], columns = self.tau_header)
            fit_df = pd.DataFrame(self.fit_data[None, -1], columns = self.fit_header)
            header = False

        full_df = pd.merge_asof(tau_df, fit_df, "timepoint")
        full_df.to_csv(self.calibration_file_path, mode = "a", header=header)

    def record_fit_data(self):
        # Save fit statistics
        mse = np.mean(self.calib_pears.residual ** 2)
        r2 = 1 - (mse / np.var(self.calib_pears.cd_vec))

        fit_data = np.hstack((self.calib_pears.stop, np.flip(self.calib_pears.calib_coeffs), mse, r2))
        self.fit_data = np.append(self.fit_data, fit_data[np.newaxis, :], axis = 0)

    def start_watching_dir(self):
        
        self.doas_worker.start_watching(self.watching_dir)
        self.start_watching()

    def stop_watching_dir(self):
        
        self.doas_worker.stop_watching()
        self.stop_watching()

    def save_results(self, only_last_value=False):
        save_emission_rates_as_txt(self.processed_dir, self.results, only_last_value=only_last_value)
        
        # Calibration only produced when DOAS in calibration type and not needed for pre-loaded
        if self.cal_type_int in [1,2]:
            self.save_calibration(only_last_value=only_last_value)

class ImageRegistration:
    """
    Image registration class for warping the off-band image to align with the on-band image
    """
    def __init__(self):
        self.method = None
        self.got_cv_transform = False  # Defines whether the transform matrix has been generated yet
        self.got_cp_transform = False

        self.warp_matrix_cv = False
        self.warp_mode = cv2.MOTION_EUCLIDEAN
        self.cv_opts = {'num_it': 500, 'term_eps': 1e-10}

        self.cp_tform = tf.SimilarityTransform()

    # ======================================================
    # OPENCV IMAGE REGISTRATION
    # ======================================================
    def cv_generate_warp_matrix(self, img_A, img_B):
        """Calculate the warp matrix 'warp_matrix_cv' in preparation for image registration"""
        img_A = np.array(img_A, dtype=np.float32)  # Converting image to a 32-bit float for processing (required by OpenCV)
        img_B = np.array(img_B, dtype=np.float32)  # Converting image to a 32-bit float for processing (required by OpenCV)

        # Define 2x3 or 3x3 matrices and initialize the matrix to identity
        if self.warp_mode == cv2.MOTION_HOMOGRAPHY:
            warp_matrix = np.eye(3, 3, dtype=np.float32)
        else:
            warp_matrix = np.eye(2, 3, dtype=np.float32)

        # Specify the number of iterations.
        number_of_iterations = self.cv_opts['num_it']

        # Specify the threshold of the increment
        # in the correlation coefficient between two iterations
        termination_eps = self.cv_opts['term_eps']

        # Define termination criteria
        criteria = (cv2.TERM_CRITERIA_EPS | cv2.TERM_CRITERIA_COUNT, number_of_iterations, termination_eps)

        # Run the ECC algorithm. The results are stored in warp_matrix.
        (cc, warp_matrix) = cv2.findTransformECC(img_A, img_B, warp_matrix, self.warp_mode, criteria)

        self.got_cv_transform = True
        self.warp_matrix_cv = warp_matrix

    def cv_warp_img(self, img, warp_matrix=None):
        """Register the image and return the aligned image"""
        if warp_matrix is not None:
            self.warp_matrix_cv = warp_matrix

        # Convert image to a 32-bit float for processing (required by OpenCV)
        img = np.array(img, dtype=np.float32)
        sz = img.shape

        if self.warp_mode == cv2.MOTION_HOMOGRAPHY:
            # Use warpPerspective for Homography
            img_warped = cv2.warpPerspective(img, self.warp_matrix_cv, (sz[1], sz[0]),
                                              flags=cv2.INTER_LINEAR + cv2.WARP_INVERSE_MAP)
        else:
            # Use warpAffine for Translation, Euclidean and Affine
            img_warped = cv2.warpAffine(img, self.warp_matrix_cv, (sz[1], sz[0]),
                                         flags=cv2.INTER_LINEAR + cv2.WARP_INVERSE_MAP)

        # Convert bakc to a unit16, to be in keeping with cp_warp_img return
        img_warped = np.uint16(img_warped)
        return img_warped

    # ============================================
    # CONTROL POINT REGISTRATION
    # ============================================
    def cp_tform_gen(self, coord_A, coord_B):
        """Generate CP image registration transform object"""
        self.cp_tform.estimate(coord_A, coord_B)
        self.got_cp_transform = True

    def cp_warp_img(self, img):
        """Perform CP image registration"""
        # Perform warp
        img_warped = tf.warp(img, self.cp_tform, output_shape=img.shape)

        # Scale image back - warp function can change the values in the image for some reason
        max_img = np.amax(img)
        img_warped *= max_img / np.amax(img_warped)
        img_warped = np.float32(img_warped)
        return img_warped

    def register_image(self, img_A, img_B, **kwargs):
        """
        Performs image registration based on the current method set
        :param img_A: np.ndarray        The reference image to be registered to (only used with CV registration)
        :param img_B: np.ndarray        The image to be registered
        :return: warped_B: np.ndarray   Registered image
        """

        if self.method is None:
            # No registration
            warped_B = img_B

        elif self.method.lower() == 'cv':
            if not self.got_cv_transform:
                # Generate transform
                self.cv_generate_warp_matrix(img_A, img_B)

            # Warp image
            warped_B = self.cv_warp_img(img_B)

        elif self.method.lower() == 'cp':
            if not self.got_cp_transform:       # TODO got_cp_transform should be set to false when reset CP button or save CP button is pressed in GUI
                # Get coordinates from kwargs - if they are not present we need to return as we can't perform transform
                cp_setts = [kwargs[key] for key in ['coord_A', 'coord_B'] if key in kwargs]

                # If we don't have a transform and aren't provided the correct values to create one, we return the
                # input image
                if len(cp_setts) != 2:
                    # print('coord_A and coord_B arguments are required to perform CP registration when transform is not already present')
                    warped_B = img_B
                # Else we generate the tform and warp the image
                else:
                    # Generate transform if we have more than one point for coordinates
                    self.cp_tform_gen(*cp_setts)
                    warped_B = self.cp_warp_img(img_B)
            # If we already have a cp transform we are happy with, we can warp the image straight away
            else:
                warped_B = self.cp_warp_img(img_B)

        # Remove NaNs by just setting these values to 0 (I don't think this is necessary - it doesn't stop the pyplis
        # NaN warning printing, as the nans are generated in pyplis itself with 0/0 in the image array
        # I could set nan to 1 and this should avoid the issue, but I'm not sure it's worth it
        warped_B = warped_B.astype(np.float64)
        warped_B[np.isnan(warped_B)] = np.finfo(float).eps
        warped_B[warped_B <= 0] = np.finfo(float).eps

        return warped_B

    def save_registration(self, pathname, method=None):
        """
        Saves the current image registration object to the file specified in pathname
        :param pathname:    str     Path to save object
        """
        if method is None:
            method = self.method

        if method is None:
            print('No registration object to save as there is currently no image registration applied')
            return

        elif method.lower() == 'cv':
            if not self.got_cv_transform:
                print('No CV object is available to save. Please run registration first')
                return
            pathname = pathname.split('.')[0] + '.npy'
            arr = np.array(self.warp_matrix_cv)
            with open(pathname, 'wb') as f:
                np.save(f, arr)

        elif method.lower() == 'cp':
            if not self.got_cp_transform:
                print('No Control Point object is available to save. Please run registration first')
                return
            pathname = pathname.split('.')[0] + '.pkl'
            with open(pathname, 'wb') as pickle_file:
                pickle.dump(self.cp_tform, pickle_file, pickle.HIGHEST_PROTOCOL)

        return pathname

    def load_registration(self, pathname, img_reg_frame=None, rerun=True):
        """
        Loads registration from path
        :param pathname:        str     Path to save object
        :param img_reg_frame:   ImageRegistrationFrame
                    Object which contains registration widgets - for editing checkbutton to correct value
        """
        file_ext = pathname.split('.')[-1]
        if file_ext == 'pkl':
            self.method = 'cp'
            with open(pathname, 'rb') as f:
                self.cp_tform = pickle.load(f)
            self.got_cp_transform = True
            try:
                img_reg_frame.reg_meth = 1
            except AttributeError:
                pass
        elif file_ext == 'npy':
            self.method = 'cv'
            with open(pathname, 'rb') as f:
                self.warp_matrix_cv = np.load(f)
            self.got_cv_transform = True
            try:
                img_reg_frame.reg_meth = 2
                if rerun:
                    img_reg_frame.pyplis_worker.load_sequence(img_dir=img_reg_frame.pyplis_worker.img_dir, plot_bg=False)
            except AttributeError:
                pass
        else:
            print('Unrecognised file type, cannot load registration')


# ## SCRIPT FUNCTION DEFINITIONS

def create_picam_new_filters(geom_info):
    # Picam camera specs (default)
    cam_specs = CameraSpecs()

    # Start with creating an empty Camera object
    cam = pyplis.setupclasses.Camera(**geom_info)

    # Specify the camera filter setup

    # Create on and off band filters. Obligatory parameters are "type" and
    # "acronym", "type" specifies the filter type ("on" or
    # "off"), "acronym" specifies how to identify this filter in the file
    # name. If "id" is unspecified it will be equal to "type". The parameter
    # "meas_type_acro" is only important if a measurement type (e.g. M -> meas,
    # C -> calib ...) is explicitely specified in the file name.
    # This is not the case for ECII camera but for the HD camera,
    # see specifications in file cam_info.txt for more info.

    on_band = pyplis.utils.Filter(id="on", type="on", acronym="fltrA",
                                  meas_type_acro="F01", center_wavelength=310)
    off_band = pyplis.utils.Filter(id='off', type="off", acronym="fltrB",
                                   center_wavelength=330)

    # put the two filter into a list and assign to the camera
    filters = [on_band, off_band]

    cam.default_filters = filters
    cam.prepare_filter_setup()


    # Similar to the filter setup, access info for dark and offset images needs
    # to be specified. The ECII typically records 4 different dark images, two
    # recorded at shortest exposure time -> offset signal predominant, one at
    # low and one at high read gain. The other two recorded at longest possible
    # exposure time -> dark current predominant, also at low and high read gain

    offset_low_gain = pyplis.utils.DarkOffsetInfo(id="offset0", type="offset",
                                                  acronym="D0L", read_gain=0)
    offset_high_gain = pyplis.utils.DarkOffsetInfo(id="offset1", type="offset",
                                                   acronym="D0H", read_gain=1)
    dark_low_gain = pyplis.utils.DarkOffsetInfo(id="dark0", type="dark",
                                                acronym="D1L", read_gain=0)
    dark_high_gain = pyplis.utils.DarkOffsetInfo(id="dark1", type="dark",
                                                 acronym="D1H", read_gain=1)

    # put the 4 dark info objects into a list and assign to the camera
    dark_info = [offset_low_gain, offset_high_gain,
                 dark_low_gain, dark_high_gain]

    cam.dark_info = dark_info

    # Now specify further information about the camera

    # camera ID (needs to be unique, i.e. not included in data base, call
    # pyplis.inout.get_all_valid_cam_ids() to check existing IDs)
    cam.cam_id = "picam-1"

    # image file type
    cam.file_type = "png"

    # File name delimiter for information extraction
    cam.delim = "_"

    # position of acquisition time (and date) string in file name after
    # splitting with delimiter
    cam.time_info_pos = 0

    # datetime string conversion of acq. time string in file name
    cam.time_info_str = "%Y-%m-%dT%H%M%S"

    # position of image filter type acronym in filename
    cam.filter_id_pos = 1

    # position of meas type info
    cam.meas_type_pos = 4

    # Define which dark correction type to use
    # 1: determine a dark image based on image exposure time using a dark img
    # (with long exposure -> dark current predominant) and a dark image with
    # shortest possible exposure (-> detector offset predominant). For more
    # info see function model_dark_image in processing.py module
    # 2: subtraction of a dark image recorded at same exposure time than the
    # actual image
    cam.darkcorr_opt = 2

    # If the file name also includes the exposure time, this can be specified
    # here:
    cam.texp_pos = 4  # the ECII does not...

    # the unit of the exposure time (choose from "s" or "ms")
    cam.texp_unit = "ms"

    # define the main filter of the camera (this is only important for cameras
    # which include, e.g. several on band filters.). The ID need to be one of
    # the filter IDs specified above
    cam.main_filter_id = "on"

    # camera focal length can be specified here (but does not need to be, in
    # case of the ECII cam, there is no "default" focal length, so this is left
    # empty)
    cam.focal_length = cam_specs.estimate_focal_length()

    # Detector geometry
    # Using PiCam binned values (binning 2592 x 1944 to 648 x 486)
    cam.pix_height = cam_specs.pix_size_x  # pixel height in m
    cam.pix_width = cam_specs.pix_size_y  # pixel width in m
    cam.pixnum_x = cam_specs.pix_num_x
    cam.pixnum_y = cam_specs.pix_num_y

    cam._init_access_substring_info()

    cam.io_opts = dict(USE_ALL_FILES=False,
                       SEPARATE_FILTERS=True,
                       INCLUDE_SUB_DIRS=True,
                       LINK_OFF_TO_ON=True)

    # Set the custom image import method
    cam.image_import_method = load_picam_png
    # That's it...
    return cam


def plot_pcs_profiles_4_tau_images(tau0, tau1, tau2, tau3, pcs_line):
    """Plot PCS profiles for all 4 methods."""
    BG_CORR_MODES = [0,    # 2D poly surface fit (without sky radiance image)
                     1,    # Scaling of sky radiance image
                     4,    # Scaling + linear gradient correction in x & y direction
                     6]    # Scaling + quadr. gradient correction in x & y direction

    fig, ax = plt.subplots(1, 1)
    tau_imgs = [tau0, tau1, tau2, tau3]

    for k in range(4):
        img = tau_imgs[k]
        profile = pcs_line.get_line_profile(img)
        ax.plot(profile, "-", label=r"Mode %d: $\phi=%.3f$"
                % (BG_CORR_MODES[k], np.mean(profile)))

    ax.grid()
    ax.set_ylabel(r"$\tau_{on}$", fontsize=20)
    ax.set_xlim([0, pcs_line.length()])
    ax.set_xticklabels([])
    ax.set_xlabel("PCS", fontsize=16)
    ax.legend(loc="best", fancybox=True, framealpha=0.5, fontsize=12)
    return fig


class UnrecognisedSourceError(BaseException):
    """Error raised for a source which cannot be found online"""
    pass<|MERGE_RESOLUTION|>--- conflicted
+++ resolved
@@ -1048,9 +1048,6 @@
                 if isinstance(self.img_tau, pyplis.Img):
                     save_so2_img(self.saved_img_dir, self.img_tau, compression=self.save_dict['img_SO2']['compression'],
                                  max_val=max_val)
-<<<<<<< HEAD
-                    
-=======
 
         # Save matplotlib SO2 image
         if self.save_dict['fig_SO2']['save']:
@@ -1072,7 +1069,6 @@
             self.fig_tau.save_figure(img_time=self.img_tau.meta['start_acq'],
                                      savedir=self.saved_img_dir)
 
->>>>>>> dd7cfac7
     def load_img(self, img_path, band=None, plot=True, temporary=False):
         """
         Loads in new image and dark corrects if a dark file is provided
