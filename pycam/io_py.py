--- conflicted
+++ resolved
@@ -243,14 +243,9 @@
                 coords = line.split('y=')[-1].strip()
                 y0, y1 = [int(y) for y in coords.split(',')]
             elif 'orientation=' in line:
-<<<<<<< HEAD
-                orientation = line.split('orientation=')[-1].split('\n')[0]
+                orientation = line.split('orientation=')[-1].strip()
             elif 'type=' in line:
                 pcs_line_type = line.split('type=')[-1].split('\n')[0]
-=======
-                orientation = line.split('orientation=')[-1].strip()
-
->>>>>>> c51a11cb
     pcs_line = LineOnImage(x0=x0, y0=y0, x1=x1, y1=y1,
                            normal_orientation=orientation,
                            color=color,
