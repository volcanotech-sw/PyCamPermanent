# -*- coding: utf-8 -*-

"""Contains FTP classes for controlling transfer of images and spectra from remote camera to local processing machine"""

from pycam.utils import StorageMount
from pycam.setupclasses import CameraSpecs, SpecSpecs, FileLocator, ConfigInfo
from pycam.logging.logging_tools import LoggerManager
import ftplib
import os
import time
import queue
import threading
import datetime
import tkinter as tk
import tkinter.ttk as ttk
from tkinter import messagebox
import copy

networkLogging = LoggerManager.add_logger("Networking")

class CurrentDirectories:
    """
    Class holding the current active directories for file transfer
    """
    def __init__(self, root=FileLocator.IMG_SPEC_PATH_WINDOWS, specs=CameraSpecs()):
        self.root_dir = root
        if not os.path.exists(self.root_dir):
            os.mkdir(self.root_dir)
        self.specs = specs

        self.date_fmt = "%Y-%m-%d"
        self.date_dir = None

        self.seq_dir = None
        self.cal_dir = None
        self.dark_dir = None    # For holding a list of dark images - calibration dirs can also hold dark images
        self.test_dir = None

        self.cal_dir_fmt = 'Cal_{}/'
        self.seq_dir_fmt = 'Seq_{}/'
        self.test_fmt = 'test_images/'
        self.dark_fmt = 'dark_images/'

        # If auto mode the object will find the most recent folder for that date and add files - if False (manual)
        # no editing of sequences is done beyond changing the date directory
        self.auto_mode = True

    def set_date_dir(self, date=None, edit_all=True):
        """
        Gets current directory based on date and root

        :param edit_all:    bool    If True, all directories will be updated if the date directory changes here.
                                    Otherwise they remain unchanged - False is used when run from inside a setting func
        """
        if date is None:
            date = datetime.datetime.now().strftime(self.date_fmt)
        date_dir_old = self.date_dir
        self.date_dir = os.path.join(self.root_dir, date)
        if not os.path.exists(self.date_dir):
            os.mkdir(self.date_dir)

        # Update subdirectories, but don't create new sequences - append to old. Only need to do this if the new
        # date_dir is actually different to the previous (i.e. if the date changes)
        if date_dir_old != self.date_dir and edit_all:
            self.set_test_dir(set_date=False)
            self.set_seq_dir(set_date=False, new=False)
            self.set_cal_dir(set_date=False, new=False)

    def set_test_dir(self, set_date=True):
        """Setup directory for test images"""
        if set_date:
            self.set_date_dir(edit_all=False)
        self.test_dir = os.path.join(self.date_dir, 'test_images/')

    def set_seq_dir(self, set_date=True, new=True):
        """Setup directory for sequence images"""
        if set_date:
            self.set_date_dir(edit_all=False)

        # If new requested we make a new sequence directory, otherwise find the most recent of that date, if one exists
        if new:
            seq_num = 1
            self.seq_dir = os.path.join(self.date_dir, self.seq_dir_fmt.format(seq_num))
            while os.path.exists(self.seq_dir):
                seq_num += 1
                self.seq_dir = os.path.join(self.date_dir, self.seq_dir_fmt.format(seq_num))
            # os.mkdir(self.seq_dir)
        else:
            id = self.seq_dir_fmt.split('{}')[0]
            seq_dirs = [x for x in os.listdir(self.date_dir) if id in x]
            if len(seq_dirs) == 0:
                self.seq_dir = os.path.join(self.date_dir, self.seq_dir_fmt.format(1))
            else:
                seq_dirs.sort()
                self.seq_dir = os.path.join(self.date_dir, seq_dirs[-1])

    def set_cal_dir(self, set_date=True, new=True):
        """Setup directory for calibration images"""
        # Change calibration directory so new images are saved to correct place
        if set_date:
            self.set_date_dir(edit_all=False)

        # If new requested we make a new sequence directory, otherwise find the most recent of that date, if one exists
        if new:
            cal_num = 1
            self.cal_dir = os.path.join(self.date_dir, self.cal_dir_fmt.format(cal_num))
            while os.path.exists(self.cal_dir):
                cal_num += 1
                self.cal_dir = os.path.join(self.date_dir, self.cal_dir_fmt.format(cal_num))
            # os.mkdir(self.cal_dir)
        else:
            id = self.cal_dir_fmt.split('{}')[0]
            cal_dirs = [x for x in os.listdir(self.date_dir) if id in x]
            if len(cal_dirs) == 0:
                self.cal_dir = os.path.join(self.date_dir, self.cal_dir_fmt.format(1))
            else:
                cal_dirs.sort()
                self.cal_dir = os.path.join(self.date_dir, cal_dirs[-1])

    def check_current_cal_dir(self):
        """
        Checks status of current calibration direct - if we have clear, dark and cell images, and returns a
        dictionary flagging each if they have not been taken
        """
        img_list = [x for x in os.listdir(self.cal_dir) if self.specs.file_ext in x]

        flag_dict = {self.specs.file_type['cal']: None,
                     self.specs.file_type['dark']: None,
                     self.specs.file_type['clear']: None}

        # Loop through file types and check they are in the directory
        for key in flag_dict:
            flag_dict[key] = len([x for x in img_list if key in x])

        return flag_dict

    def get_file_dir(self, filename):
        """Gets the directory to save the file to"""
        # Extract date if in auto mode, otherwise the directories should already be set from the manual acquisition obj
        if self.auto_mode:
            date = filename.split('_')[self.specs.file_date_loc].split('T')[0]
            self.set_date_dir(date)

        # Check image type from filename and then place it in the correct folder from that
        img_type = filename.split('_')[self.specs.file_type_loc]
        networkLogging.info('FTP transferring image type: {}'.format(img_type))
        if img_type == self.specs.file_type['test']:
            local_date_dir = self.test_dir
            if local_date_dir is None:
                self.set_test_dir()
        elif img_type == self.specs.file_type['meas']:
            local_date_dir = self.seq_dir
            if local_date_dir is None:
                self.set_seq_dir()
                local_date_dir = self.seq_dir
        elif img_type == self.specs.file_type['clear']:
            local_date_dir = self.cal_dir
            if local_date_dir is None:
                self.set_cal_dir()
                local_date_dir = self.cal_dir
        elif self.specs.file_type['cal'] in img_type:
            local_date_dir = self.cal_dir
            if local_date_dir is None:
                self.set_cal_dir()
                local_date_dir = self.cal_dir
        # TODO dark could be in either cal_x or could go in the dark_list dir if I do that? Maybe just have dark_dir as cal_dir?
        elif img_type == self.specs.file_type['dark']:
            # local_date_dir = self.dark_dir
            local_date_dir = self.cal_dir
            if local_date_dir is None:
                self.set_cal_dir()
                local_date_dir =self.cal_dir
        # If unrecognised file type the image is just put straight in the date directory
        else:
            if self.date_dir is None:
                self.date_dir = self.set_date_dir()
            local_date_dir = self.date_dir

        # Make directory if it doesn't already exist
        if not os.path.exists(local_date_dir):
            os.mkdir(local_date_dir)

        return local_date_dir

    def unpack_data(self, directory):
        """
        Sorts all data in a directory by unpacking it into the correct directories.
        Data must be in sub-directories within the defined directory.
        :param  directory   str     Directory in which all data subdirectories are held
        """
        # List all subdirectories in directory, then filter out any subdirectories we aren't interested in
        subdirs = os.listdir(directory)
        ignore = ['Images', 'saved_objects', 'Spectra']
        subdirs = [x for x in subdirs if x not in ignore]
        subdirs = [x for x in subdirs if os.path.isdir(os.path.join(directory, x))]
        networkLogging.info('Found directories: {}'.format(subdirs))

        for date_dir in subdirs:
            networkLogging.info('Unpacking directory: {}'.format(date_dir))
            full_path = os.path.join(directory, date_dir)
            data_list = os.listdir(full_path)

            # Get data based on this objects file extension (either images or spectra)
            my_data = [x for x in data_list if self.specs.file_ext in x]

            # Loop through data list dealing with each file individually
            for filename in my_data:
                networkLogging.info('Moving file: {}'.format(filename))
                new_dir = self.get_file_dir(filename)
                full_file_new = os.path.join(new_dir, filename)
                full_file_old = os.path.join(full_path, filename)

                # Check if file exists - dont overwrite it if so
                if os.path.exists(full_file_new):
                    networkLogging.info(f'File already exists in correct place, unpacking '
                                        f'aborted: {filename}')
                    os.remove(full_file_old)
                else:
                    # Create lockfile
                    lock_file = full_file_new.replace(self.specs.file_ext, '.lock')
                    open(lock_file, 'a').close()
                    os.rename(full_file_old, full_file_new)
                    os.remove(lock_file)



class FileTransferGUI:
    """
    Class for controlling image transfer with an options GUI
    """
    def __init__(self, ftp_client, pyplis_work, doas_work, img_dir, spec_dir, menu):
        self.pyplis_worker = pyplis_work
        self.doas_worker = doas_work
        self.img_dir = img_dir
        self.spec_dir = spec_dir
        self.ftp_client = ftp_client
        self.menu = menu
        self.q = queue.Queue()

        # Defines whether we want to watch for images to then process them. Whether they are then processed, or simply
        # displayed will depend on if plot_iter is True or if display_only is true. If the settings are not setup
        # correctly then it's possible to have this button checked but still have no images updated (if plot_iter=0 a
        # and display_only=0)
        self._disp_images = tk.IntVar()
        self._disp_images.set(1)

        self.in_frame = False

        # We need to attach the FTPClient to the GUICommRecvHandler for downloading images
        self.recv_handler = None

    def generate_frame(self):
        """Generates options frame for FTP transfer"""
        if self.in_frame:
            return

        # Create top-level frame
        self.frame = tk.Toplevel()
        self.frame.title('File Transfer Options')
        self.frame.geometry('{}x{}+{}+{}'.format(int(self.frame.winfo_screenwidth() / 2),
                                                 int(self.frame.winfo_screenheight() / 2),
                                                 int(self.frame.winfo_screenwidth() / 10),
                                                 int(self.frame.winfo_screenheight() / 10)))

        check = ttk.Checkbutton(self.frame, text='Display images/spectra on transfer', variable=self._disp_images)
        check.grid(row=0, column=0, sticky='w')

    @property
    def disp_images(self):
        return self._disp_images.get()

    @disp_images.setter
    def disp_images(self, value):
        self._disp_images.set(value)

    def start_transfer(self, new_only=False, reconnect=True, recv_handler=None, indicator=None):
        """
        Starts automatic image transfer from instrument
        new_only    bool    If True, existing images on the instrument are ignored and only new images are transferred
        reconnect   bool    If True, if connection is lost to the instrument we attempt to reconnect (for if pi turns
                            off at night)
        """

        # We need the indicator to know if we're connected to the Pi
        if indicator and not indicator.connected:
            messagebox.showerror('Connection Error', 'Need to be connected to the Pi to transfer images!')
            return

        if recv_handler:
            self.recv_handler = recv_handler
            self.recv_handler.ftp_client = self.ftp_client

            networkLogging.info('FTP: Starting continuous transfer')
            if not self.ftp_client.test_connection():
                if reconnect:
                    pass
                else:
                    raise ConnectionError

        if self.disp_images:
            if not self.pyplis_worker.plot_iter and not self.pyplis_worker.display_only:
                self.pyplis_worker.display_only = 1
                self.menu.disp_var.set(1)

            self.pyplis_worker.start_watching_dir()

        # try:
        #     self.ftp_client.watch_dir(new_only=new_only, reconnect=reconnect)
        # except ConnectionError:
        #     print('FTP client failed. Cannot transfer data back to host machine')
        #     # self.pyplis_worker.stop_watching_dir()
        #     return

    def stop_transfer(self):
        """Stop automatic image transfer from instrument"""
        if self.disp_images:
            self.pyplis_worker.stop_watching_dir()
        # self.ftp_client.stop_watch()

        if self.recv_handler:
            # Take away the client from recv comms and it can't download files any more
            self.recv_handler.ftp_client = None
            networkLogging.info('FTP: Stop continuous transfer')


class FTPClient:
    """
    Main class for controlling FTP transfer

    :param img_dir:         CurrentDirectories  Object holding info on all the current directories for img data storage
    :param spec_dir:        CurrentDirectories  Object holding info on all the current directories for spec data storage
    :param network_info:    dict                Contains network parameters defining information for FTP transfer
    """

    def __init__(self, img_dir, spec_dir, network_info=None, storage_mount_data_path=StorageMount.data_path):
        # TODO Need a way of changing the IP address this connects to - this should be linked to sock ip somehow

        self.refresh_time = 1   # Length of time directory watcher sleeps before listing server images again
        self.cam_specs = CameraSpecs()
        self.spec_specs = SpecSpecs()
        self.storage_mount_data_path = storage_mount_data_path
        self.watch_q = queue.Queue()
        self.thread = None
        self.watching_dir = False

        # Objects containing current working directories
        self.img_dir = img_dir
        self.spec_dir = spec_dir

        # If we are given a filename on instantiation we need to read in the data to class
        if network_info is not None:
            self.config = network_info

            # Do unpacking of config dictionary here
<<<<<<< HEAD
            self.host_ip = self.config['host_ip']
            self.user = self.config['uname']
            self.pwd = self.config['ftppwd']
            self.dir_data_remote = copy.deepcopy(self.config['data_dir'])
            networkLogging.info(f'Directory data remote: {self.dir_data_remote}')
=======
            self.host_ip = self.config[ConfigInfo.host_ip]
            self.user = self.config[ConfigInfo.uname]
            self.pwd = self.config[ConfigInfo.ftppwd]
            self.port = int(self.config[ConfigInfo.ftp_port])
            self.dir_data_remote = copy.deepcopy(self.config[ConfigInfo.data_dir])
            print('Directory data remote: {}'.format(self.dir_data_remote))
>>>>>>> b04e72fb
            self.local_dir = self.config[ConfigInfo.local_data_dir]
            self.dir_img_local = os.path.join(self.local_dir, 'Images/')
            if not os.path.exists(self.dir_img_local):
                os.mkdir(self.dir_img_local)
            self.dir_spec_local = os.path.join(self.local_dir, 'Spectra/')
            if not os.path.exists(self.dir_spec_local):
                os.mkdir(self.dir_spec_local)
        else:
            self._default_specs()

        self.connection = None  # Attribute should contain FTP connection

        # Open connection if we have a host_ip
        if len(self.host_ip) > 0:
            self.open_connection(self.host_ip, self.port, self.user, self.pwd) and self.retrieve_schedule_files()


    def _default_specs(self):
        """Load in default specs for FTP transfer"""
        self.host_ip = ''
        self.user = ''
        self.pwd = ''
        self.dir_data_remote = ''       # Spectra and Images are in a single directory for transferring
        self.dir_img_local = ''
        self.dir_spec_local = ''

    def open_connection(self, ip, port=21, username=None, password=None):
        """Opens FTP connection to host machine and moves to correct working directory"""
        try:
            self.connection = ftplib.FTP(timeout=10)
            self.connection.connect(host=ip, port=port)
            self.connection.login(user=username, passwd=password)
            self.connection.cwd(self.dir_data_remote)
            networkLogging.info(f'Got FTP connection from {ip}. File transfer now available.')
            return True
        except BaseException as e:
            networkLogging.warning('FTP connection encountered error - file transfer is inactive')
            networkLogging.warning(e)
            return False

    def close_connection(self):
        """Closes FTP connection"""
        self.connection.close()

    def test_connection(self):
        """Tests connection is still active, and if not it attempts to reconnect. If not possible, it returns False"""
        try:
            self.connection.voidcmd('NOOP')
        except BaseException as e:
            conn = self.open_connection(self.host_ip, self.port, username=self.user, password=self.pwd)
            return conn
        return True

    def update_connection(self, ip):
        """Updates connection with new IP address"""
        self.host_ip = ip

        # If watchign directory and we want to change the IP we need to first stop watching
        if self.watching_dir:
            networkLogging.warning('Directory watcher was running whilst the connection IP was '
                                   'updated. Directory watcher will be stopped')
            self.stop_watch()
            time.sleep(0.5)

        # Test the new connection
        return self.test_connection() and self.retrieve_schedule_files()

    def retrieve_schedule_files(self):
        """Retrieves capture and crontab schedule files"""
        # Transfer capture file and script schedule file to local, so GUI is accurate when it's opened
        # TODO THIS HASN'T BEEN TESTED!!!!! (18/04/2023)
        self.get_file(FileLocator.SCRIPT_SCHEDULE_PI, FileLocator.SCRIPT_SCHEDULE, rm=False)
        networkLogging.info('Retrieved instrument schedule files')

        # Also get the port of the remote PI
        # (not a schedule, but this function is already called everywhere this is needed)
        self.get_file(FileLocator.NET_EXT_FILE, FileLocator.NET_EXT_FILE_WINDOWS, rm=False)
        return True

    def move_file_to_instrument(self, local_file, remote_file):
        """Move specific file from local_file location to remote_file location"""
        if not os.path.exists(local_file):
            networkLogging.warning(f'File does not exist, cannot perform FTP '
                                   f'transfer: {local_file}')
            return

        # Test FTP connection
        if not self.test_connection():
            networkLogging.warning('Cannot establish FTP connection. File cannot be transferred')
            return

        # Move file to location
        with open(local_file, 'rb') as f:
            self.connection.storbinary('STOR ' + remote_file, f)

        networkLogging.info('FTP moved file from {} to {}'.format(local_file, remote_file))

    def get_file(self, remote, local, rm=True):
        """
        Gets file from remote location and places it in local location
        :param remote:  str     Path to remote file
        :param local:   str     Path to local location
        :param rm:      bool    If true the file is deleted from the remote computer
        :return:
        """
        # Test FTP connection
        if not self.test_connection():
            networkLogging.warning('Cannot establish FTP connection. File cannot be transferred')
            return

        filename = os.path.split(remote)[-1]

        # Download file
        with open(local, 'wb') as f:
            start_time = time.time()
            self.connection.retrbinary('RETR ' + remote, f.write)
            elapsed_time = time.time() - start_time
            networkLogging.info(f'Transferred file {filename} from instrument to {local}. '
                                f'Transfer time: {elapsed_time:.4f}s')
        if rm:
            try:
                self.connection.delete(remote)
                networkLogging.info(f'Deleted file {filename} from instrument')
            except ftplib.error_perm as e:
                networkLogging.error(e)

    def get_data(self, data_name, rm=True):
        """Downloads image/spectrum
        :param data_name:   str     Filename of image/spectrum on remote machine
        :param rm:          bool    If True, the file is deleted from the host once it has been transferred
                                    If False, transfer will keep running indefinitely as the transfer does not directly
                                    identify files it has already transferred previously
        """
        # Test FTP connection
        if not self.test_connection():
            networkLogging.warning('Cannot establish FTP connection. File cannot be transferred')
            return

        # Filename organisation for local machine
        # File always goes into dated directory (date is extracted from filename)
        file = os.path.split(data_name)[-1]
        filename, ext = os.path.splitext(file)

        # Get correct directory to save to from the directory handler object
        if ext == self.cam_specs.file_ext:
            local_date_dir = self.img_dir.get_file_dir(filename)
        elif ext == self.cam_specs.meta_ext:
            local_date_dir = self.img_dir.get_file_dir(filename)
        elif ext == self.spec_specs.file_ext:
            local_date_dir = self.spec_dir.get_file_dir(filename)
        else:
            return

        # Create full path to save to
        local_name = os.path.join(local_date_dir, file)
        local_name = local_name.replace(os.sep, '/')

        # Check if file exists - dont overwrite it if so
        if os.path.exists(local_name):
            networkLogging.warning(f'File already exists on local machine, transfer aborted: {file}')
        else:
            # Create lockfile
            lock_file = local_name.replace(ext, '.lock')
            with open(lock_file, 'a') as f:
                # flush & sync the file to ensure it's on disk
                f.flush()
                os.fsync(f.fileno())

            # Download file
            with open(local_name, 'wb') as f:
                start_time = time.time()
                self.connection.retrbinary('RETR ' + data_name, f.write)
                elapsed_time = time.time() - start_time
<<<<<<< HEAD
            networkLogging.info(f'Transferred file {filename} from instrument to {local_date_dir}. '
                                f'Transfer time: {elapsed_time:.4f}s')
=======
                # flush & sync the file to ensure it's on disk
                f.flush()
                os.fsync(f.fileno())
            print('Transferred file {} from instrument to {}. Transfer time: {:.4f}s'.format(filename, local_date_dir,
                                                                                         elapsed_time))
>>>>>>> b04e72fb

            while os.path.exists(lock_file):
                try:
                    os.remove(lock_file)
                except PermissionError:
                    networkLogging.warning('Got permission error trying to delete lock file')
                    time.sleep(0.02)
                except FileNotFoundError:
                    break   # If the file doesn't exist then just ignore trying to delete it

        # Delete file after it has been transferred
        if rm:
            try:
                self.connection.delete(data_name)
                networkLogging.info('Deleted file {} from instrument'.format(filename))
            except (ftplib.error_perm, EOFError) as e:
                networkLogging.error(e)

        return local_name, local_date_dir

    def watch_dir(self, lock='.lock', new_only=False, reconnect=True):
        """Public access thread starter for _watch_dir"""
        networkLogging.info('FTP: Start watching directory')
        if not self.test_connection():
            if reconnect:
                pass
            else:
                raise ConnectionError

        self.watch_thread = threading.Thread(target=self._watch_dir, args=(lock, new_only, reconnect,))
        self.watch_thread.daemon = True
        self.watch_thread.start()
        self.watching_dir = True

    def _watch_dir(self, lock='.lock', new_only=False, reconnect=True):
        """
        Watches directory for new files and adds image to queue when they appear. Watches the directory defined by
        self.dir_data_remote

        :param lock: str
            Filename extension which defines when the file is not ready to be collected (in a locked state)
        :param new_only: bool
            If True, only new files are transfered across - files already on the instrument are ignored - used for
            manual acquisitions where we don't want to transfer old images, we want to start with any new ones taken
            during manual acquisition
        :param reconnect: bool
            If True, if the connection is dropped we continually try to reconnect - useful for if wanting to watch
            a directory on a system that turns off overnight.
        """
        # Empty old queue
        with self.watch_q.mutex:
            self.watch_q.queue.clear()

        # If new_only we need to get a list of all current images, so we can ignore all of these
        if new_only:
            # Get file list from host machine
            try:
                ignore_list = self.connection.nlst()
                ignore_list.sort()
                # print('Ignoring files already on instrument: {}'.format(ignore_list))
            except (ftplib.error_perm, EOFError) as e:
                networkLogging.error(e)
                ignore_list = []

        # Setup up old file list to check against new one - so we don't waste time looping through everything if
        # the list is exactly the same as the previous check
        file_list_old = []

        while True:
            # First check we haven't had a stop request
            try:
                mess = self.watch_q.get(block=False)
                if mess:
                    self.watching_dir = False
                    networkLogging.info('Stopped FTP file watching ')
                    return
            except queue.Empty:
                pass

            # Test the connection - if there isn't one, wait 1 second then try to reconnect
            if not self.test_connection():
                if reconnect:
                    networkLogging.warning('FTP connection lost - attempting to reconnect...')
                    time.sleep(2)
                    continue
                else:
                    networkLogging.warning('FTP connection lost - stopping instrument directory watcher')
                    self.watching_dir = False
                    return

            # Get file list from host machine
            try:
                file_list = self.connection.nlst()
            except (ftplib.error_perm, EOFError) as e:
                networkLogging.error(e)
                continue

            # Sort file list so oldest times come first (so they will be transferred first)
            file_list.sort()
            start_1 = time.time()

            # Loop through files and decide what to do with them
            for file in file_list:
                # Always check if a quit has been requested - this ensures we don't get stuck here if transferring a lot
                # of files
                try:
                    mess = self.watch_q.get(block=False)
                    if mess:
                        self.watching_dir = False
                        networkLogging.info('Stopped FTP file watching')
                        return
                except queue.Empty:
                    pass

                # Check if the file list is identical to previous which has already been checked
                if file_list == file_list_old:
                    break

                # Check if this is a file that we want to ignore

                if new_only:
                    if file in ignore_list:
                        continue
                networkLogging.debug(f'Ignore list time taken: {time.time() - start_1:.3f}')

                # Extract filename to generate lock file
                filename, ext = os.path.splitext(file)
                lock_file = filename + lock
                if lock_file in file_list:      # Don't download image if it is still locked
                    continue
                else:
                    networkLogging.info('Getting file: {}'.format(file))
                    local_file, local_date_dir = self.get_data(os.path.join(self.dir_data_remote, file))

            # Now that this file list has been checked for new images, we set it to this variable, so any list that is
            # identical isn't checked again
            file_list_old = file_list

            # Sleep for designated time, so I'm not constantly polling the host
            time.sleep(self.refresh_time)

    def stop_watch(self):
        """Stops FTP file transfer"""
        networkLogging.info('FTP: Stop watching directory')
        if self.watching_dir:
            self.watch_q.put(1)

    def full_ssd_download(self, lock='.lock', delete=False):
        """
        Downloads all data currently stored on the SSD
        :param lock:    str     Extension for lock file
        :param delete:  bool    If True, all of the data is cleared from the SSD after transfer
        """
        if self.watching_dir:
            networkLogging.warning('Cannot perform full download whilst FTP client is already '
                                   'watching for new data. Please stop watching the directory '
                                   'and retry.')
            return

        # Change working directory to mounted SSD device
        try:
            self.connection.cwd(self.storage_mount_data_path)
        except BaseException as e:
            messagebox.showerror('Error in data download',
                                 'The following error was thrown when attempting to find data on SSD ({}): {}\n'
                                 'Please ensure that the device is mounted '
                                 'on the R-Pi.'.format(self.storage_mount_data_path, e))
            return

        # List directories
        try:
            dir_list = self.connection.nlst()
            dir_list.sort()
            networkLogging.info(f'Getting files from dates: {dir_list}')
        except ftplib.error_perm as e:
            networkLogging.error(e)

        # Remove unwanted navigation points from the listed directory
        ignore = ['.', '..']
        for i in ignore:
            try:
                dir_list.remove(i)
            except ValueError:
                pass
        dir_list.sort()

        # Create frame tracking download
        frame = tk.Toplevel()
        lab = ttk.Label(frame, text='DOWNLOADING FILES')
        lab.grid(row=0, column=0, sticky='nsew')
        lab = ttk.Label(frame, text='0% complete')
        lab.grid(row=1, column=0, sticky='nsew')

        frame.update()

        # Loop through each directory and download the data
        num_files = 0
        for dir_num, date_dir in enumerate(dir_list):
            # Set directory
            current_dir = self.storage_mount_data_path + '/' + date_dir
            networkLogging.info(f'Getting data from date: {date_dir}')

            # Change working directory to date directory with data in
            self.connection.cwd(date_dir)
            file_list = self.connection.nlst()

            # Remove unwanted navigation points from the listed directory
            for i in ignore:
                try:
                    file_list.remove(i)
                except ValueError:
                    pass

            # Loop through data downloading it
            for file in file_list:
                # Extract filename to generate lock file
                filename, ext = os.path.splitext(file)
                lock_file = filename + lock
                if lock_file in file_list:      # Don't download image if it is still locked
                    continue
                else:
                    networkLogging.info(f'Getting file: {file}')
                    local_file, local_date_dir = self.get_data(current_dir + '/' + file, rm=False)
                    num_files += 1

            perc_complete = int((dir_num / len(dir_list)) * 100)
            lab.configure(text='{}% complete'.format(perc_complete))
            frame.update()

            # Change working directory back to starting point
            self.connection.cwd(self.storage_mount_data_path)

        # Close loading widget
        frame.destroy()

        # Delete data if requested
        if delete:
            for date_dir in dir_list:
                self.connection.rmd(date_dir)

        # Change working directory back to pycam so we are out of the mounted device - these means it can be unmounted
        # if pycam is closed
        self.connection.cwd(self.dir_data_remote)

        # Tell user how many files have been downloaded
        messagebox.showinfo('Download complete',
                            'Downloaded {} files from instrument'.format(num_files))


<|MERGE_RESOLUTION|>--- conflicted
+++ resolved
@@ -352,20 +352,12 @@
             self.config = network_info
 
             # Do unpacking of config dictionary here
-<<<<<<< HEAD
-            self.host_ip = self.config['host_ip']
-            self.user = self.config['uname']
-            self.pwd = self.config['ftppwd']
-            self.dir_data_remote = copy.deepcopy(self.config['data_dir'])
-            networkLogging.info(f'Directory data remote: {self.dir_data_remote}')
-=======
             self.host_ip = self.config[ConfigInfo.host_ip]
             self.user = self.config[ConfigInfo.uname]
             self.pwd = self.config[ConfigInfo.ftppwd]
             self.port = int(self.config[ConfigInfo.ftp_port])
             self.dir_data_remote = copy.deepcopy(self.config[ConfigInfo.data_dir])
-            print('Directory data remote: {}'.format(self.dir_data_remote))
->>>>>>> b04e72fb
+            networkLogging.info(f'Directory data remote: {self.dir_data_remote}')
             self.local_dir = self.config[ConfigInfo.local_data_dir]
             self.dir_img_local = os.path.join(self.local_dir, 'Images/')
             if not os.path.exists(self.dir_img_local):
@@ -539,16 +531,12 @@
                 start_time = time.time()
                 self.connection.retrbinary('RETR ' + data_name, f.write)
                 elapsed_time = time.time() - start_time
-<<<<<<< HEAD
-            networkLogging.info(f'Transferred file {filename} from instrument to {local_date_dir}. '
-                                f'Transfer time: {elapsed_time:.4f}s')
-=======
+
                 # flush & sync the file to ensure it's on disk
                 f.flush()
                 os.fsync(f.fileno())
-            print('Transferred file {} from instrument to {}. Transfer time: {:.4f}s'.format(filename, local_date_dir,
-                                                                                         elapsed_time))
->>>>>>> b04e72fb
+            networkLogging.info(f'Transferred file {filename} from instrument to {local_date_dir}. '
+                                f'Transfer time: {elapsed_time:.4f}s')
 
             while os.path.exists(lock_file):
                 try:
