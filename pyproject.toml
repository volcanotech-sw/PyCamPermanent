--- conflicted
+++ resolved
@@ -5,33 +5,7 @@
 [project]
 name = "pycam"
 version = "0.0.1"
-<<<<<<< HEAD
-dependencies = [
-    "astropy",
-    "geonum",
-    "LatLon23",
-    "matplotlib",
-    "numpy",
-    "opencv-python",
-    "pandas",
-    "paramiko",
-#    "picamera",
-    "Pillow",
-#    "pyinotify",
-    "scipy",
-#    "seabreeze",
-    "Shapely",
-    "ttkthemes",
-    "scikit-image",
-    "srtm.py",
-    "watchdog",
-    "pydoas @ git+https://github.com/christopher-wild/pydoas.git@typing_updates",
-    "pyplis @ git+https://github.com/ubdbra001/pyplis.git@typing_update",
-    "iFit @ git+https://github.com/ubdbra001/iFit.git@make-pip-install",
-]
-=======
 dynamic = ["dependencies"]
->>>>>>> fc71aa66
 
 [tool.setuptools]
 packages = ["pycam"]
